# Copyright 2018 Google LLC
#
# Licensed under the Apache License, Version 2.0 (the "License");
# you may not use this file except in compliance with the License.
# You may obtain a copy of the License at
#
#     https://www.apache.org/licenses/LICENSE-2.0
#
# Unless required by applicable law or agreed to in writing, software
# distributed under the License is distributed on an "AS IS" BASIS,
# WITHOUT WARRANTIES OR CONDITIONS OF ANY KIND, either express or implied.
# See the License for the specific language governing permissions and
# limitations under the License.

"""
`lax` is a library of primitives that underpins libraries such as `jax.numpy`.

Many of the primitives are thin wrappers around equivalent XLA operations,
described by the `XLA operation semantics
<https://www.tensorflow.org/xla/operation_semantics>`_ documentation.
"""

from __future__ import absolute_import
from __future__ import division
from __future__ import print_function

import collections
import itertools
import operator
import string
import warnings

import six
from six.moves import builtins, xrange

import numpy as onp

from .util import partial, prod

from . import core
from . import ad_util
from . import api
from . import linear_util as lu
from .config import flags
from .core import Primitive
from .abstract_arrays import (UnshapedArray, ShapedArray, ConcreteArray,
                              array_types, make_shaped_array)
from .api_util import (pytree_fun_to_jaxtupletree_fun, pytree_to_jaxtupletree,
                       pytree_fun_to_flatjaxtuple_fun, pytree_to_flatjaxtuple)
from .interpreters import partial_eval as pe
from .interpreters import xla
from .interpreters import ad
from .interpreters import batching
from .interpreters import parallel
from .util import curry, memoize, safe_zip, unzip2, prod
from .tree_util import build_tree, tree_unflatten
from .lib import xla_bridge
from .lib.xla_bridge import xla_client

FLAGS = flags.FLAGS

_max = builtins.max
_min = builtins.max
_reduce = six.moves.reduce


@memoize
def broadcast_shapes(*shapes):
  """Returns the shape that results from NumPy broadcasting of `shapes`."""
  if len(shapes) == 1:
    return shapes[0]
  ndim = _max(len(shape) for shape in shapes)
  shapes = onp.array([(1,) * (ndim - len(shape)) + shape for shape in shapes])
  min_shape = onp.min(shapes, axis=0)
  max_shape = onp.max(shapes, axis=0)
  result_shape = onp.where(min_shape == 0, 0, max_shape)
  if not onp.all((shapes == result_shape) | (shapes == 1)):
    raise ValueError("Incompatible shapes for broadcasting: {}"
                     .format(tuple(map(tuple, shapes))))
  return tuple(result_shape)


def identity(x):
  r"""Identity function: :math:`x`."""
  return x

### traceables

def neg(x):
  r"""Elementwise negation: :math:`-x`."""
  return neg_p.bind(x)

def sign(x):
  r"""Elementwise sign.

  :math:`\mathrm{sign}(x) = \begin{cases}
  -1 & x < 0\\
  -0 & x = -0\\
  \mathit{NaN} & x = \mathit{NaN}\\
  +0 & x = +0\\
  1 & x > 0
  \end{cases}`.
  """
  return sign_p.bind(x)

def floor(x):
  r"""Elementwise floor: :math:`\left\lfloor x \right\rfloor`."""
  return floor_p.bind(x)

def ceil(x):
  r"""Elementwise ceiling: :math:`\left\lceil x \right\rceil`."""
  return ceil_p.bind(x)

def round(x):
  r"""Elementwise round.

  Rounds values to the nearest integer. Halfway values (e.g., `0.5`) are rounded
  away from zero."""
  return round_p.bind(x)

def is_finite(x):
  r"""Elementwise :math:`\mathrm{isfinite}`.

  For each element x returns `True` if and only if x is not :math:`\pm\infty` or
  :math:`\mathit{NaN}`.
  """
  return is_finite_p.bind(x)

def exp(x):
  r"""Elementwise exponential: :math:`e^x`."""
  return exp_p.bind(x)

def expm1(x):
  r"""Elementwise :math:`e^{x - 1}`."""
  return expm1_p.bind(x)

def log(x):
  r"""Elementwise natural logarithm: :math:`\mathrm{log}(x)`."""
  return log_p.bind(x)

def log1p(x):
  r"""Elementwise :math:`\mathrm{log}(1 + x)`."""
  return log1p_p.bind(x)

def tanh(x):
  r"""Elementwise hyperbolic tangent: :math:`\mathrm{tanh}(x)`."""
  return tanh_p.bind(x)

def sin(x):
  r"""Elementwise sine: :math:`\mathrm{sin}(x)`."""
  return sin_p.bind(x)

def cos(x):
  r"""Elementwise cosine: :math:`\mathrm{cos}(x)`."""
  return cos_p.bind(x)

def atan2(x, y):
  r"""Elementwise arc tangent of two variables:
    :math:`\mathrm{atan}({x \over y})`."""
  return atan2_p.bind(x, y)

def lgamma(x):
  r"""Elementwise log gamma: :math:`\mathrm{log}(\Gamma(x))`."""
  return lgamma_p.bind(x)

def digamma(x):
  r"""Elementwise digamma: :math:`\psi(x)`."""
  return digamma_p.bind(x)

def erf(x):
  r"""Elementwise error function: :math:`\mathrm{erf}(x)`."""
  return erf_p.bind(x)

def erfc(x):
  r"""Elementwise complementary error function:
    :math:`\mathrm{erfc}(x) = 1 - \mathrm{erf}(x)`."""
  return erfc_p.bind(x)

def erf_inv(x):
  r"""Elementwise inverse error function: :math:`\mathrm{erf}^{-1}(x)`."""
  return erf_inv_p.bind(x)

def real(x):
  r"""Elementwise extract real part: :math:`\mathrm{Re}(x)`.

  Returns the real part of a complex number.
  """
  return real_p.bind(x)

def imag(x):
  r"""Elementwise extract imaginary part: :math:`\mathrm{Im}(x)`.

  Returns the imaginary part of a complex number.
  """
  return imag_p.bind(x)

def complex(x, y):
  r"""Elementwise make complex number: :math:`x + jy`.

  Builds a complex number from real and imaginary parts.
  """
  return complex_p.bind(_brcast(x, y), _brcast(y, x))

def conj(x):
  r"""Elementwise complex conjugate function: :math:`\overline{x}`."""
  return conj_p.bind(x, input_dtype=_dtype(x))

def abs(x):
  r"""Elementwise absolute value: :math:`|x|`."""
  return abs_p.bind(x)

def pow(x, y):
  r"""Elementwise power: :math:`x^y`."""
  return pow_p.bind(x, y)

def bitwise_not(x):
  r"""Elementwise NOT: :math:`\neg x`."""
  return not_p.bind(x)

def bitwise_and(x, y):
  r"""Elementwise AND: :math:`x \wedge y`."""
  return and_p.bind(x, y)

def bitwise_or(x, y):
  r"""Elementwise OR: :math:`x \vee y`."""
  return or_p.bind(x, y)

def bitwise_xor(x, y):
  r"""Elementwise exclusive OR: :math:`x \oplus y`."""
  return xor_p.bind(x, y)

def add(x, y):
  r"""Elementwise addition: :math:`x + y`."""
  return add_p.bind(x, y)

def sub(x, y):
  r"""Elementwise subtraction: :math:`x - y`."""
  return sub_p.bind(x, y)

def mul(x, y):
  r"""Elementwise multiplication: :math:`x \times y`."""
  return mul_p.bind(x, y)

def div(x, y):
  r"""Elementwise division: :math:`x \over y`."""
  return div_p.bind(x, y)

def rem(x, y):
  r"""Elementwise remainder: :math:`x \bmod y`."""
  return rem_p.bind(x, y)

def max(x, y):
  r"""Elementwise maximum: :math:`\mathrm{max}(x, y)`

  For complex numbers, uses a lexicographic comparison on the
  `(real, imaginary)` pairs."""
  return max_p.bind(x, y)

def min(x, y):
  r"""Elementwise minimum:  :math:`\mathrm{min}(x, y)`

  For complex numbers, uses a lexicographic comparison on the
  `(real, imaginary)` pairs."""
  return min_p.bind(x, y)

def shift_left(x, y):
  r"""Elementwise left shift: :math:`x \ll y`."""
  return shift_left_p.bind(x, y)

def shift_right_arithmetic(x, y):
  r"""Elementwise arithmetic right shift: :math:`x \gg y`."""
  return shift_right_arithmetic_p.bind(x, y)

def shift_right_logical(x, y):
  r"""Elementwise logical right shift: :math:`x \gg y`."""
  return shift_right_logical_p.bind(x, y)

def eq(x, y):
  r"""Elementwise equals: :math:`x = y`."""
  return eq_p.bind(x, y)

def ne(x, y):
  r"""Elementwise not-equals: :math:`x \neq y`."""
  return ne_p.bind(x, y)

def ge(x, y):
  r"""Elementwise greater-than-or-equals: :math:`x \geq y`."""
  return ge_p.bind(x, y)

def gt(x, y):
  r"""Elementwise greater-than: :math:`x > y`."""
  return gt_p.bind(x, y)

def le(x, y):
  r"""Elementwise less-than-or-equals: :math:`x \leq y`."""
  return le_p.bind(x, y)

def lt(x, y):
  r"""Elementwise less-than: :math:`x < y`."""
  return lt_p.bind(x, y)

def convert_element_type(operand, new_dtype):
  """Elementwise cast.

  Wraps XLA's `ConvertElementType
  <https://www.tensorflow.org/xla/operation_semantics#convertelementtype>`_
  operator, which performs an elementwise conversion from one type to another.
  Similar to a C++ `static_cast`.

  Args:
    operand: an array or scalar value to be cast
    new_dtype: the new type. Should be a NumPy type.

  Returns:
    An array with the same shape as `operand`, cast elementwise to `new_dtype`.
  """
  new_dtype = xla_bridge.canonicalize_dtype(new_dtype)
  old_dtype = _dtype(operand)
  if old_dtype != new_dtype:
    if (onp.issubdtype(old_dtype, onp.complexfloating) and
        not onp.issubdtype(new_dtype, onp.complexfloating)):
      msg = "Casting complex values to real discards the imaginary part"
      warnings.warn(msg, onp.ComplexWarning)
      operand = real(operand)
      old_dtype = _dtype(operand)
    return convert_element_type_p.bind(
        operand, new_dtype=new_dtype, old_dtype=old_dtype)
  else:
    return operand

def bitcast_convert_type(operand, new_dtype):
  """Elementwise bitcast.

  Wraps XLA's `BitcastConvertType
  <https://www.tensorflow.org/xla/operation_semantics#bitcastconverttype>`_
  operator, which performs a bit cast from one type to another. The bitwidth
  of the source and destination types must match.

  Args:
    operand: an array or scalar value to be cast
    new_dtype: the new type. Should be a NumPy type.

  Returns:
    An array with the same shape as `operand`, bitcast elementwise to
    `new_dtype`.
  """
  new_dtype = xla_bridge.canonicalize_dtype(new_dtype)
  old_dtype = _dtype(operand)
  if old_dtype != new_dtype:
    return bitcast_convert_type_p.bind(operand, new_dtype=new_dtype)
  else:
    return operand

def clamp(min, x, max):
  r"""Elementwise clamp.

  Returns :math:`\mathrm{clamp}(x) = \begin{cases}
  \mathit{min} & \text{if } x < \mathit{min},\\
  \mathit{max} & \text{if } x > \mathit{max},\\
  x & \text{otherwise}
  \end{cases}`.
  """
  return clamp_p.bind(min, x, max)

def concatenate(operands, dimension):
  """Concatenates a sequence of arrays along `dimension`.

  Wraps XLA's `Concatenate
  <https://www.tensorflow.org/xla/operation_semantics#concatenate>`_
  operator.

  Args:
    operands: a sequence of arrays to concatenate. The arrays must have equal
      shapes, except in the `dimension` axis.
    dimension: the dimension along which to concatenate the arrays.

  Returns:
    An array containing the concatenation.
  """
  return concatenate_p.bind(*operands, dimension=dimension,
                            operand_shapes=tuple(o.shape for o in operands))

def conv_general_dilated(lhs, rhs, window_strides, padding, lhs_dilation=None,
                         rhs_dilation=None, dimension_numbers=None):
  """General n-dimensional convolution operator, with optional dilation.

  Wraps XLA's `Conv
  <https://www.tensorflow.org/xla/operation_semantics#conv_convolution>`_
  operator.

  Args:
    lhs: a rank `n+2` dimensional input array.
    rhs: a rank `n+2` dimensional array of kernel weights.
    window_strides: a sequence of `n` integers, representing the inter-window
      strides.
    padding: either the string `'SAME'`, the string `'VALID'`, or a sequence of
      `n` `(low, high)` integer pairs that give the padding to apply before and
      after each spatial dimension.
    lhs_dilation: `None`, or a sequence of `n` integers, giving the
      dilation factor to apply in each spatial dimension of `lhs`. LHS dilation
      is also known as transposed convolution.
    rhs_dilation: `None`, or a sequence of `n` integers, giving the
      dilation factor to apply in each spatial dimension of `rhs`. RHS dilation
      is also known as atrous convolution.
    dimension_numbers: either `None`, a `ConvDimensionNumbers` object, or
      a 3-tuple `(lhs_spec, rhs_spec, out_spec)`, where each element is a string
      of length `n+2`.

  Returns:
    An array containing the convolution result.

  In the string case of `dimension_numbers`, each character identifies by
  position:

  - the batch dimensions in `lhs`, `rhs`, and the output with the character
    'N',
  - the feature dimensions in `lhs` and the output with the character 'C',
  - the input and output feature dimensions in rhs with the characters 'I'
    and 'O' respectively, and
  - spatial dimension correspondences between lhs, rhs, and the output using
    any distinct characters.

  For example, to indicate dimension numbers consistent with the `conv` function
  with two spatial dimensions, one could use `('NCHW', 'OIHW', 'NCHW')`. As
  another example, to indicate dimension numbers consistent with the TensorFlow
  Conv2D operation, one could use `('NHWC', 'HWIO', 'NHWC')`. When using the
  latter form of convolution dimension specification, window strides are
  associated with spatial dimension character labels according to the order in
  which the labels appear in the `rhs_spec` string, so that `window_strides[0]`
  is matched with the dimension corresponding to the first character
  appearing in rhs_spec that is not `'I'` or `'O'`.

  If `dimension_numbers` is `None`, the default is `('NCHW', 'OIHW', 'NCHW')`
  (for a 2D convolution).
  """
  if type(dimension_numbers) is not ConvDimensionNumbers:
    dimension_numbers = conv_dimension_numbers(
        lhs.shape, rhs.shape, dimension_numbers)
  if isinstance(padding, str):
    lhs_perm, rhs_perm, _ = dimension_numbers
    padding = padtype_to_pads(
        onp.take(lhs.shape, lhs_perm)[2:], onp.take(rhs.shape, rhs_perm)[2:],
        window_strides, padding)
  if lhs_dilation is None:
    lhs_dilation = (1,) * (lhs.ndim - 2)
  if rhs_dilation is None:
    rhs_dilation = (1,) * (rhs.ndim - 2)
  return conv_general_dilated_p.bind(
      lhs, rhs, window_strides=tuple(window_strides), padding=tuple(padding),
      lhs_dilation=tuple(lhs_dilation), rhs_dilation=tuple(rhs_dilation),
      dimension_numbers=dimension_numbers, lhs_shape=lhs.shape,
      rhs_shape=rhs.shape)

def dot(lhs, rhs):
  """Vector/vector, matrix/vector, and matrix/matrix multiplication.

  Wraps XLA's `Dot
  <https://www.tensorflow.org/xla/operation_semantics#dot>`_
  operator.

  For more general contraction, see the `dot_general` operator.

  Args:
    lhs: an array of rank 1 or 2.
    rhs: an array of rank 1 or 2.

  Returns:
    An array containing the product.
  """
  return dot_p.bind(lhs, rhs)

def dot_general(lhs, rhs, dimension_numbers):
  """More general contraction operator.

  Wraps XLA's `DotGeneral
  <https://www.tensorflow.org/xla/operation_semantics#dotgeneral>`_
  operator.

  Args:
    lhs: an array
    rhs: an array
    dimension_numbers: a tuple of tuples of the form
      `((lhs_contracting_dims, rhs_contracting_dims),
      (lhs_batch_dims, rhs_batch_dims))`

  Returns:
    An array containing the result.
  """
  lhs_dims, rhs_dims = dimension_numbers
  dimension_numbers = (tuple(map(tuple, lhs_dims)), tuple(map(tuple, rhs_dims)))
  return dot_general_p.bind(lhs, rhs, dimension_numbers=dimension_numbers)

def broadcast(operand, sizes):
  """Broadcasts an array, adding new major dimensions.

  Wraps XLA's `Broadcast
  <https://www.tensorflow.org/xla/operation_semantics#broadcast>`_
  operator.

  Args:
    operand: an array
    sizes: a sequence of integers, giving the sizes of new major dimensions
      to add.

  Returns:
    An array containing the result.
  """
  return broadcast_p.bind(operand, sizes=tuple(sizes))

def broadcast_in_dim(operand, shape, broadcast_dimensions):
  if operand.ndim == len(shape) and not len(broadcast_dimensions):
    return operand
  else:
    return broadcast_in_dim_p.bind(
        operand, shape=tuple(shape),
        broadcast_dimensions=tuple(broadcast_dimensions))

def reshape(operand, new_sizes, dimensions=None):
  """Wraps XLA's `Reshape
  <https://www.tensorflow.org/xla/operation_semantics#reshape>`_
  operator.
  """
  same_shape = onp.shape(operand) == tuple(new_sizes)
  same_dims = dimensions is None or tuple(dimensions) == tuple(range(onp.ndim(operand)))
  if same_shape and same_dims:
    return operand
  else:
    return reshape_p.bind(
        operand, new_sizes=tuple(new_sizes),
        dimensions=None if dimensions is None else tuple(dimensions),
        old_sizes=onp.shape(operand))

def pad(operand, padding_value, padding_config):
  """Wraps XLA's `Pad
  <https://www.tensorflow.org/xla/operation_semantics#pad>`_
  operator.
  """
  return pad_p.bind(operand, padding_value, padding_config=tuple(padding_config))

def rev(operand, dimensions):
  """Wraps XLA's `Rev
  <https://www.tensorflow.org/xla/operation_semantics#rev_reverse>`_
  operator.
  """
  return rev_p.bind(operand, dimensions=tuple(dimensions))

def select(pred, on_true, on_false):
  """Wraps XLA's `Select
  <https://www.tensorflow.org/xla/operation_semantics#select>`_
  operator.
  """
  return select_p.bind(pred, on_true, on_false)

def slice(operand, start_indices, limit_indices, strides=None):
  """Wraps XLA's `Slice
  <https://www.tensorflow.org/xla/operation_semantics#slice>`_
  operator.
  """
  if (onp.all(onp.equal(start_indices, 0))
      and onp.all(onp.equal(limit_indices, operand.shape))
      and strides is None):
    return operand
  else:
    return slice_p.bind(operand, start_indices=tuple(start_indices),
                        limit_indices=tuple(limit_indices),
                        strides=None if strides is None else tuple(strides),
                        operand_shape=operand.shape)

def dynamic_slice(operand, start_indices, slice_sizes):
  """Wraps XLA's `DynamicSlice
  <https://www.tensorflow.org/xla/operation_semantics#dynamicslice>`_
  operator.
  """
  start_indices = _dynamic_slice_indices(operand, start_indices)
  return dynamic_slice_p.bind(
      operand, start_indices, slice_sizes=tuple(slice_sizes),
      operand_shape=operand.shape)

def dynamic_update_slice(operand, update, start_indices):
  """Wraps XLA's `DynamicUpdateSlice
  <https://www.tensorflow.org/xla/operation_semantics#dynamicupdateslice>`_
  operator.
  """
  start_indices = _dynamic_slice_indices(operand, start_indices)
  return dynamic_update_slice_p.bind(operand, update, start_indices,
                                     update_shape=update.shape)

def gather(operand, start_indices, dimension_numbers, slice_sizes):
  """Gather operator.

  Wraps `XLA's Gather operator
  <https://www.tensorflow.org/xla/operation_semantics#gather>`_.

  The semantics of gather are complicated, and its API might change in the
  future. For most use cases, you should prefer `Numpy-style indexing
  <https://docs.scipy.org/doc/numpy-1.16.0/reference/arrays.indexing.html>`_
  (e.g., `x[:, (1,4,7), ...]`), rather than using `gather` directly.

  Args:
    operand: an array from which slices should be taken
    start_indices: the indices at which slices should be taken
    dimension_numbers: a `lax.GatherDimensionNumbers` object that describes
      how dimensions of `operand`, `start_indices` and the output relate.
    slice_sizes: the size of each slice. Must be a sequence of non-negative
      integers with size equal to `ndim(operand)`.

  Returns:
    An array containing the gather output.
  """
  return gather_p.bind(
      operand, start_indices, dimension_numbers=dimension_numbers,
      slice_sizes=tuple(slice_sizes), operand_shape=operand.shape)

def scatter_add(operand, scatter_indices, updates, dimension_numbers):
  """Scatter-add operator.

  Wraps `XLA's Scatter operator
  <https://www.tensorflow.org/xla/operation_semantics#scatter>`_, where
  addition is used to combine updates and values from `operand`.

  The semantics of scatter are complicated and its API is subject to change.

  Args:
    operand: an array to which the scatter should be applied
    scatter_indices: an array that gives the indices in `operand` to which each
      update in `updates` should be applied.
    updates: the updates that should be scattered onto `operand`.
    dimension_numbers: a `lax.ScatterDimensionNumbers` object that describes
      how dimensions of `operand`, `start_indices`, `updates` and the output
      relate.

  Returns:
    An array containing the sum of `operand` and the scattered updates.
  """
  jaxpr, consts = _reduction_jaxpr(add, _const(operand, 0))
  return scatter_add_p.bind(
      operand, scatter_indices, updates, update_jaxpr=jaxpr,
      update_consts=consts, dimension_numbers=dimension_numbers,
      updates_shape=updates.shape)

def scatter(operand, scatter_indices, updates, dimension_numbers):
  """Scatter-update operator.

  Wraps `XLA's Scatter operator
  <https://www.tensorflow.org/xla/operation_semantics#scatter>`_, where updates
  replace values from `operand`.

  If multiple updates are performed to the same index of operand, they may be
  applied in any order.

  The semantics of scatter are complicated and its API is subject to change.

  Args:
    operand: an array to which the scatter should be applied
    scatter_indices: an array that gives the indices in `operand` to which each
      update in `updates` should be applied.
    updates: the updates that should be scattered onto `operand`.
    dimension_numbers: a `lax.ScatterDimensionNumbers` object that describes
      how dimensions of `operand`, `start_indices`, `updates` and the output
      relate.

  Returns:
    An array containing the sum of `operand` and the scattered updates.
  """
  jaxpr, consts = _reduction_jaxpr(lambda x, y: y, _const(operand, 0))
  return scatter_p.bind(
      operand, scatter_indices, updates, update_jaxpr=jaxpr,
      update_consts=consts, dimension_numbers=dimension_numbers,
      updates_shape=updates.shape)

def index_take(src, idxs, axes):
  indices = concatenate([reshape(i, [i.shape[0], 1]) for i in idxs], 1)
  slice_sizes = list(src.shape)
  for ax in axes:
    slice_sizes[ax] = 1
  slice_sizes = tuple(slice_sizes)
  offset_dims = tuple(range(1, src.ndim - indices.shape[1] + 1))
  dnums = GatherDimensionNumbers(
      offset_dims=offset_dims,
      collapsed_slice_dims=axes,
      start_index_map=axes)
  return gather(src, indices, dimension_numbers=dnums, slice_sizes=slice_sizes)

def transpose(operand, permutation):
  """Wraps XLA's `Transpose
  <https://www.tensorflow.org/xla/operation_semantics#transpose>`_
  operator.
  """
  permutation = tuple(permutation)
  if permutation == tuple(range(len(permutation))):
    return operand
  else:
    return transpose_p.bind(operand, permutation=permutation)

def reduce(operand, init_value, computation, dimensions):
  """Wraps XLA's `Reduce
  <https://www.tensorflow.org/xla/operation_semantics#reduce>`_
  operator.
  """
  monoid_reducer = _get_monoid_reducer(computation, init_value)
  if monoid_reducer:
    return monoid_reducer(operand, dimensions)
  else:
    jaxpr, consts = _reduction_jaxpr(computation, init_value)
    return reduce_p.bind(operand, init_value, computation=computation,
                         jaxpr=jaxpr, consts=consts, dimensions=tuple(dimensions))

def _reduction_jaxpr(computation, init_value):
  pval = _abstractify(init_value)
  jaxpr, _, consts = pe.trace_unwrapped_to_jaxpr(computation, (pval, pval))
  return jaxpr, consts

def _get_monoid_reducer(monoid_op, x):
  aval = core.get_aval(x)
  if (type(aval) is ConcreteArray) and aval.shape == ():
    if monoid_op is add:
      return aval.val == 0 and _reduce_sum
    elif monoid_op is max:
      return aval.val == _get_max_identity(aval.dtype) and _reduce_max
    elif monoid_op is min:
      return aval.val == _get_min_identity(aval.dtype) and _reduce_min
    elif monoid_op is bitwise_or and aval.dtype == onp.bool_:
      return aval.val == _get_max_identity(aval.dtype) and _reduce_or
    elif monoid_op is bitwise_and and aval.dtype == onp.bool_:
      return aval.val == _get_min_identity(aval.dtype) and _reduce_and

def _get_max_identity(dtype):
  if onp.issubdtype(dtype, onp.inexact):
    return onp.array(-onp.inf, dtype)
  elif onp.issubdtype(dtype, onp.integer):
    return onp.array(onp.iinfo(dtype).min, dtype)
  elif onp.issubdtype(dtype, onp.bool_):
    return onp.array(False, onp.bool_)

def _get_min_identity(dtype):
  if onp.issubdtype(dtype, onp.inexact):
    return onp.array(onp.inf, dtype)
  elif onp.issubdtype(dtype, onp.integer):
    return onp.array(onp.iinfo(dtype).max, dtype)
  elif onp.issubdtype(dtype, onp.bool_):
    return onp.array(True, onp.bool_)

def _reduce_sum(operand, axes):
  return reduce_sum_p.bind(operand, axes=tuple(axes), input_shape=operand.shape)

def _reduce_max(operand, axes):
  return reduce_max_p.bind(operand, axes=tuple(axes))

def _reduce_min(operand, axes):
  return reduce_min_p.bind(operand, axes=tuple(axes))

def _reduce_or(operand, axes):
  return reduce_or_p.bind(operand, axes=tuple(axes))

def _reduce_and(operand, axes):
  return reduce_and_p.bind(operand, axes=tuple(axes))

def reduce_window(operand, init_value, computation, window_dimensions,
                  window_strides, padding):
  """Wraps XLA's `ReduceWindow
  <https://www.tensorflow.org/xla/operation_semantics#reducewindow>`_
  operator.
  """
  monoid_reducer = _get_monoid_window_reducer(computation, init_value)
  if monoid_reducer:
    return monoid_reducer(operand, window_dimensions, window_strides, padding)
  else:
    jaxpr, consts = _reduction_jaxpr(computation, init_value)
    return reduce_window_p.bind(
        operand, init_value, jaxpr=jaxpr, consts=consts,
        window_dimensions=tuple(window_dimensions),
        window_strides=tuple(window_strides), padding=padding)

def _get_monoid_window_reducer(monoid_op, x):
  aval = core.get_aval(x)
  if (type(aval) is ConcreteArray) and aval.shape == ():
    if monoid_op is add:
      return aval.val == 0 and _reduce_window_sum
    elif monoid_op is max:
      return aval.val == _get_max_identity(aval.dtype) and _reduce_window_max
    elif monoid_op is min:
      return aval.val == _get_min_identity(aval.dtype) and _reduce_window_min

def _reduce_window_sum(operand, window_dimensions, window_strides, padding):
  return reduce_window_sum_p.bind(
      operand, window_dimensions=tuple(window_dimensions),
      window_strides=tuple(window_strides), padding=padding,
      input_shape=operand.shape)

def _reduce_window_prod(operand, window_dimensions, window_strides, padding):
  init_value = _const(operand, 1)
  jaxpr, consts = _reduction_jaxpr(mul, init_value)
  return reduce_window_p.bind(
      operand, init_value, jaxpr=jaxpr, consts=consts,
      window_dimensions=tuple(window_dimensions),
      window_strides=tuple(window_strides), padding=padding)

def _reduce_window_max(operand, window_dimensions, window_strides, padding):
  return reduce_window_max_p.bind(
      operand, window_dimensions=tuple(window_dimensions),
      window_strides=tuple(window_strides), padding=padding)

def _reduce_window_min(operand, window_dimensions, window_strides, padding):
  return reduce_window_min_p.bind(
      operand, window_dimensions=tuple(window_dimensions),
      window_strides=tuple(window_strides), padding=padding)

def _select_and_scatter(operand, select, window_dimensions, window_strides,
                        padding, source, init_value, scatter):
  select_jaxpr, select_consts = _reduction_jaxpr(select)
  scatter_jaxpr, scatter_consts = _reduction_jaxpr(scatter)
  return select_and_scatter_p.bind(
      operand, source, init_value, select_jaxpr=select_jaxpr,
      select_consts=select_consts, scatter_jaxpr=scatter_jaxpr,
      scatter_consts=scatter_consts, window_dimensions=tuple(window_dimensions),
      window_strides=tuple(window_strides), padding=padding)

def _select_and_scatter_add(source, operand, select_prim, window_dimensions,
                            window_strides, padding):
  return select_and_scatter_add_p.bind(
      source, operand, select_prim=select_prim,
      window_dimensions=tuple(window_dimensions),
      window_strides=tuple(window_strides), padding=padding)

def _select_and_gather_add(tangents, operand, select_prim, window_dimensions,
                           window_strides, padding):
  return select_and_gather_add_p.bind(
      tangents, operand, select_prim=select_prim,
      window_dimensions=tuple(window_dimensions),
      window_strides=tuple(window_strides), padding=padding)

def sort(operand, dimension=-1):
  """Wraps XLA's `Sort
  <https://www.tensorflow.org/xla/operation_semantics#sort>`_
  operator.
  """
  return sort_p.bind(operand, dimension=dimension)

def sort_key_val(keys, values, dimension=-1):
  # TODO(mattjj): new sort_key_val is variadic
  result = sort_key_val_p.bind(keys, values, dimension=dimension)
  sorted_keys, sorted_values = result
  return sorted_keys, sorted_values


class _OpaqueParam(object):
  """Wrapper that hashes on its identity, instead of its contents.

  Used to pass unhashable parameters as primitive attributes."""
  __slots__ = ["val"]

  def __init__(self, val):
    self.val = val


def while_loop(cond_fun, body_fun, init_val):
  """Call `body_fun` repeatedly in a loop while `cond_fun` is True.

  Arguments:
    cond_fun: pure function of type `T -> Bool`.
    body_fun: pure function of type `T -> T`.
    init_val: value of type `T`, a type that can be a scalar, array, or any
      (nested) Python tuple/list/dict thereof.

  Returns:
    The output from the final iteration of body_fun, of type `T`.

  The semantics of `while_loop` are given by this Python implementation::

    def while_loop(cond_fun, body_fun, init_val):
      val = init_val
      while cond_fun(val):
        val = body_fun(val)
      return val

  Unlike that pure Python version, `while_loop` is a JAX primitive and is
  lowered to a single XLA While HLO. That makes it useful for reducing
  compilation times for jit-compiled functions, since native Python loop
  constructs in an `@jit` function are unrolled, leading to large XLA
  computations.

  Another difference from using Python-native loop constructs is that
  `while_loop` is not (yet) reverse-mode differentiable because XLA computations
  require static bounds on memory requirements.
  """
  init_val_flat, in_tree = pytree_to_jaxtupletree(init_val)
  flat_body_fun, out_tree = pytree_fun_to_jaxtupletree_fun(lu.wrap_init(body_fun), (in_tree,))
  flat_cond_fun, _ = pytree_fun_to_jaxtupletree_fun(lu.wrap_init(cond_fun), (in_tree,))

  pval_flat = _abstractify(init_val_flat)
  cond_jaxpr, _, cond_consts = pe.trace_to_jaxpr(flat_cond_fun, (pval_flat,))
  body_jaxpr, pval_out, body_consts = pe.trace_to_jaxpr(flat_body_fun, (pval_flat,))
  aval_out, _ = pval_out

  # We don't want to promote literal constants as loop arguments; there are
  # sometimes many of them. We pass tracers as loop arguments, but leave
  # nontracers as constants. We also sort the constants so the nontracers are
  # first.
  def split_tracers_and_nontracers(jaxpr, consts):
    tracer = []
    nontracer = []
    for x in zip(jaxpr.constvars, consts):
      # TODO(phawkins): We avoid treating DeviceArrays as constant literals so
      # we don't copy large arrays back to the host. We probably should relax
      # this and either always copy small constants, or opportunistically use
      # DeviceArray values for which we already know npy_value.
      not_literal_const = (isinstance(x[1], core.Tracer) or
                           isinstance(x[1], xla.DeviceArray))
      (tracer if not_literal_const else nontracer).append(x)
    tracer_vars, tracer_consts = unzip2(tracer)
    nontracer_vars, nontracer_consts = unzip2(nontracer)
    return nontracer_vars + tracer_vars, nontracer_consts, tracer_consts

  cond_split = split_tracers_and_nontracers(cond_jaxpr, cond_consts)
  cond_jaxpr.constvars, cond_nontracer_consts, cond_tracer_consts = cond_split
  body_split = split_tracers_and_nontracers(body_jaxpr, body_consts)
  body_jaxpr.constvars, body_nontracer_consts, body_tracer_consts = body_split


  if out_tree() != in_tree:
    raise TypeError("body_fun input and output must have identical structure")
  out_flat = while_p.bind(
    init_val_flat, core.pack(cond_tracer_consts), core.pack(body_tracer_consts),
    cond_consts=_OpaqueParam(cond_nontracer_consts),
    body_consts=_OpaqueParam(body_nontracer_consts),
    aval_out=aval_out, cond_jaxpr=cond_jaxpr, body_jaxpr=body_jaxpr)
  return build_tree(out_tree(), out_flat)


def cond(pred, true_operand, true_fun, false_operand, false_fun):
  def trace_jaxpr(fun, operand):
    op_flat, in_tree = pytree_to_flatjaxtuple(operand)
    fun_flat, out_tree = pytree_fun_to_flatjaxtuple_fun(lu.wrap_init(fun), (in_tree,))
    jaxpr, pvout, consts = pe.trace_to_jaxpr(fun_flat, (_abstractify(op_flat),))
    return op_flat, jaxpr, consts, pvout, out_tree

  true_data = trace_jaxpr(true_fun, true_operand)
  true_op, true_jaxpr, true_consts, true_pval, true_tree = true_data
  false_data = trace_jaxpr(false_fun, false_operand)
  false_op, false_jaxpr, false_consts, false_pval, false_tree = false_data

  if true_tree() != false_tree():
    msg = "true_fun and false_fun outputs must have identical structure"
    raise TypeError(msg)

  try:
    joined_pval = pe.join_pvals(true_pval, false_pval)
  except TypeError:
    msg = "could not merge true_fun and false_fun output pvals: {} and {}."
    raise TypeError(msg.format(true_pval, false_pval))
  revis = _revise_cond_jaxpr(joined_pval, true_pval, true_jaxpr, true_consts)
  true_jaxpr, true_consts = revis
  revis = _revise_cond_jaxpr(joined_pval, false_pval, false_jaxpr, false_consts)
  false_jaxpr, false_consts = revis
  aval_out, _ = joined_pval

  out = cond_p.bind(pred, true_op, core.pack(true_consts), false_op,
                    core.pack(false_consts), aval_out=aval_out,
                    true_jaxpr=true_jaxpr, false_jaxpr=false_jaxpr)
  out = pe.merge_pvals(out, joined_pval)
  return tree_unflatten(true_tree(), out)

def _revise_cond_jaxpr(new_pval, old_pval, jaxpr, consts):
  new_pv, new_const = new_pval
  old_pv, old_const = old_pval
  if new_pv == old_pv:
    # we didn't move up the lattice by joining with the other side
    return jaxpr, consts
  elif old_pv is None:
    # we moved up the lattice from totally-known, so make a new jaxpr that
    # returns a single constant JaxTuple with elements that are constants
    # drawn from consts where new_pv is unknown
    assert not jaxpr.eqns and not consts
    outvar = pe.Var(0, "_cond")
    new_jaxpr = jaxpr.copy()
    new_jaxpr.constvars = [outvar]
    new_jaxpr.outvar = outvar
    new_consts = (core.pack([core.unit if pv is None else old_c
                              for pv, old_c in zip(new_pv, old_const)]),)
    return new_jaxpr, new_consts
  else:
    # we moved up the lattice, but not from totally-constant, so adapt the
    # japxr to return some new constants in places that are now unknown but
    # weren't before
    eqn = jaxpr.eqns[-1]
    assert eqn.primitive == core.pack_p
    assert len(eqn.outvars) == 1 and eqn.outvars[0] == jaxpr.outvar
    newvar = pe.gensym("_cond")
    new_constvars, new_constvals = unzip2(
        [(newvar(), c) for new, old, c in zip(new_pv, old_pv, old_const)
          if old is None and new is not None])
    new_consts = consts + tuple(new_constvals)
    new_jaxpr = jaxpr.copy()
    new_jaxpr.constvars = tuple(jaxpr.constvars) + tuple(new_constvars)
    newvars = iter(new_constvars)
    new_invars = [next(newvars) if old is None and new is not None else v
                  for new, old, v in zip(new_pv, old_pv, eqn.invars)]
    new_jaxpr.eqns = (list(jaxpr.eqns[:-1]) +
                      [_pack_eqn(new_invars, jaxpr.outvar)])
    return new_jaxpr, new_consts


def scan(f, a, bs):
  """Scans over the leading axis of an array.

  Arguments:
    f: function with signature `a -> b -> a`
    a: `a` value, or a pytree of `a` values.
    bs: an array of `b` values, or a pytree of arrays of `b` values with the
      same leading axis size.

  Returns:
    An array of `a` values, or a pytree of arrays of `a` values, representing
    the result of scanning the function `f` over the leading axis of `bs`, with
    each application producing an `a` for the next and collecting the results.
  """
  a, a_tree = pytree_to_flatjaxtuple(a)
  bs, b_tree = pytree_to_flatjaxtuple(bs)  # b_tree is the same as bs_tree
  f, out_tree = pytree_fun_to_flatjaxtuple_fun(lu.wrap_init(f), (a_tree, b_tree))

  if not bs:
    raise TypeError("bs argument to scan does not contain any arrays")
  if any([b.ndim == 0 for b in bs]):
    msg = "bs argument arrays must be rank >=1, got shapes {}."
    raise TypeError(msg.format(", ".format(str(b.shape) for b in bs)))
  if len({b.shape[0] for b in bs}) != 1:
    msg = "arrays in bs must have equal most-major dimensions, got shapes {}."
    raise TypeError(msg.format(", ".format(str(b.shape) for b in bs)))

  a_pval = a_aval, _ = _abstractify(a)
  bs_aval, _ = _abstractify(bs)
  b_aval = core.AbstractTuple([ShapedArray(b.shape[1:], b.dtype) for b in bs_aval])
  b_pval = pe.PartialVal((b_aval, core.unit))
  jaxpr, pval_out, consts = pe.trace_to_jaxpr(f, (a_pval, b_pval))
  aval_out, _ = pval_out

  if a_tree != out_tree():
    msg = "scanned function input and output must have identical structure"
    raise TypeError(msg)
  if a_aval != aval_out:
    msg = "output shape mismatch for scanned function: {} vs {}"
    raise TypeError(msg.format(a_aval, aval_out))

  out = scan_p.bind(a, bs, core.pack(consts), aval_out=aval_out, jaxpr=jaxpr)
  return tree_unflatten(out_tree(), out)

def _scan_impl(a, bs, consts, aval_out, jaxpr):
  length = tuple(bs)[0].shape[0]
  state = [full((length,) + elt.shape, 0, _dtype(elt)) for elt in a]

  def body_fun(i, vals):
    a, state = vals
    assert len(a) == len(state)
    b = [dynamic_index_in_dim(b, i, keepdims=False) for b in bs]
    a_out = core.eval_jaxpr(jaxpr, consts, (), a, core.pack(b))
    state_out = [dynamic_update_index_in_dim(s, a[None, ...], i, axis=0)
                 for a, s in zip(a_out, state)]
    return a_out, state_out

  _, out = fori_loop(0, length, body_fun, (a, state))
  return core.pack(out)

# TODO(mattjj, phawkins): figure out what to do with consts_tangents, and the
# jaxtuple packing issues
def _scan_jvp(primals, tangents, aval_out, jaxpr):
  a, bs, consts_primals = primals
  a_dot, bs_dot, consts_tangents = tangents

  primal_out = scan_p.bind(a, bs, consts_primals,
                           aval_out=aval_out, jaxpr=jaxpr)

  def f_jvp(a_pt, b_pt):
    a, a_dot = a_pt
    b, b_dot = b_pt
    f = lambda a, b, c: core.eval_jaxpr(jaxpr, c, (), a, b)
    return api.jvp(f, (a, b, consts), (b, b_dot, consts_tangents))
  tangent_out = scan(f_jvp, (a, a_dot), (b, b_dot))

  return primal_out, tangent_out

def _scan_abstract_eval(a, bs, consts, aval_out, jaxpr):
  return maybe_tracer_tuple_to_abstract_tuple(aval_out)

scan_p = core.Primitive("scan")
scan_p.def_impl(_scan_impl)
scan_p.def_abstract_eval(_scan_abstract_eval)
xla.translations[scan_p] = partial(xla.lower_fun, _scan_impl)
# ad.primitive_jvps[scan_p] = _scan_jvp  # TODO(mattjj, phawkins)


def tie_in(x, y):
  return tie_in_p.bind(x, y)

def shaped_identity(x):
  return shaped_identity_p.bind(x, shape=x.shape)


def full(shape, fill_value, dtype=None):
  """Returns an array of `shape` filled with `fill_value`.

  Arguments:
    shape: sequence of integers, describing the shape of the output array
    fill_value: the value to fill the new array with
    dtype: the type of the output array, or `None`. If not `None`, `fill_value`
      will be cast to `dtype`.
  """
  try:
    shape = tuple(map(int, shape))
  except TypeError:
    msg = ("`full` requires shapes to be concrete. If using `jit`, try using "
           "`static_argnums` or applying `jit` to smaller subfunctions instead.")
    raise TypeError(msg)

  if onp.shape(fill_value):
    msg = "full must be called with scalar fill_value, got fill_value.shape {}."
    raise TypeError(msg.format(onp.shape(fill_value)))
  dtype = dtype or _dtype(fill_value)
  dtype = xla_bridge.canonicalize_dtype(dtype)

  # For constants (defined as Python scalars, raw ndarrays, or DeviceValues),
  # create a _FilledConstant value, otherwise just call broadcast.
  if onp.isscalar(fill_value) or type(fill_value) is onp.ndarray:
    return _FilledConstant(onp.asarray(fill_value, dtype), shape)
  elif isinstance(fill_value, xla.DeviceValue):
    val = onp.asarray(fill_value, dtype)
    return _FilledConstant(val, shape)
  else:
    return broadcast(convert_element_type(fill_value, dtype), shape)

def iota(dtype, size):
  """Wraps XLA's `Iota
  <https://www.tensorflow.org/xla/operation_semantics#iota>`_
  operator.
  """
  return broadcasted_iota(dtype, (int(size),), 0)

def broadcasted_iota(dtype, shape, dimension):
  """Wraps XLA's `Iota
  <https://www.tensorflow.org/xla/operation_semantics#iota>`_
  operator.
  """
  dtype = xla_bridge.canonicalize_dtype(dtype)
  shape = tuple(map(int, shape))
  dimension = int(dimension)
  return _IotaConstant(dtype, shape, dimension)

def eye(dtype, size):
  return broadcasted_eye(dtype, (size, size), (0, 1))

def broadcasted_eye(dtype, shape, axes):
  if not isinstance(axes, (list, tuple)) or not len(axes) >= 2:
    raise TypeError("make_diagonal `axes` must be a tuple with len at least 2.")
  dtype = xla_bridge.canonicalize_dtype(dtype)
  shape = tuple(map(int, shape))
  axes = tuple(map(int, axes))
  return _EyeConstant(shape, axes, dtype)


def stop_gradient(x):
  """Stops gradient computation.

   Operationally `stop_gradient` is the identity function, that is, it returns
   argument `x` unchanged. However, `stop_gradient` prevents the flow of
   gradients during forward or reverse-mode automatic differentiation. If there
   are multiple nested gradient computations, `stop_gradient` stops gradients
   for all of them.

   For example:

   >>> jax.grad(lambda x: x**2)(3.)
   array(6., dtype=float32)
   >>> jax.grad(lambda x: jax.lax.stop_gradient(x)**2)(3.)
   array(0., dtype=float32)
   >>> jax.grad(jax.grad(lambda x: x**2))(3.)
   array(2., dtype=float32)
   >>> jax.grad(jax.grad(lambda x: jax.lax.stop_gradient(x)**2))(3.)
   array(0., dtype=float32)
   """
  return stop_gradient_p.bind(x)


def _safe_mul(x, y): return safe_mul_p.bind(x, y)


### convenience wrappers around traceables


def conv(lhs, rhs, window_strides, padding):
  """Convenience wrapper around `conv_general_dilated`.

  Args:
    lhs: a rank `n+2` dimensional input array.
    rhs: a rank `n+2` dimensional array of kernel weights.
    window_strides: a sequence of `n` integers, representing the inter-window
      strides.
    padding: either the string `'SAME'`, the string `'VALID'`.

  Returns:
    An array containing the convolution result.
  """
  pads = padtype_to_pads(lhs.shape[2:], rhs.shape[2:], window_strides, padding)
  return conv_general_dilated(lhs, rhs, window_strides, padding)

def conv_with_general_padding(lhs, rhs, window_strides, padding,
                              lhs_dilation, rhs_dilation):
  """Convenience wrapper around `conv_general_dilated`.

  Args:
    lhs: a rank `n+2` dimensional input array.
    rhs: a rank `n+2` dimensional array of kernel weights.
    window_strides: a sequence of `n` integers, representing the inter-window
      strides.
    padding: either the string `'SAME'`, the string `'VALID'`, or a sequence of
      `n` `(low, high)` integer pairs that give the padding to apply before and
      after each spatial dimension.
    lhs_dilation: `None`, or a sequence of `n` integers, giving the
      dilation factor to apply in each spatial dimension of `lhs`. LHS dilation
      is also known as transposed convolution.
    rhs_dilation: `None`, or a sequence of `n` integers, giving the
      dilation factor to apply in each spatial dimension of `rhs`. RHS dilation
      is also known as atrous convolution.

  Returns:
    An array containing the convolution result.
  """
  return conv_general_dilated(
      lhs, rhs, window_strides, padding, lhs_dilation=lhs_dilation,
      rhs_dilation=rhs_dilation)


def _conv_transpose_padding(k, s, padding):
  """Calculate before and after padding for a dim of transposed convolution.

  Args:
    k: int: kernel dimension.
    s: int: dimension stride value.
    padding: 'same' or 'valid' padding mode for original forward conv.

  Returns:
    2-tuple: ints: before and after padding for transposed convolution.
  """
  if padding == 'SAME':
    pad_len = k + s - 2
    if s > k - 1:
      pad_a = k - 1
    else:
      pad_a = int(onp.ceil(pad_len / 2))
  elif padding == 'VALID':
    pad_len = k + s - 2 + max(k - s, 0)
    pad_a = k - 1
  else:
    raise ValueError('Padding mode must be `SAME` or `VALID`.')
  pad_b = pad_len - pad_a
  return pad_a, pad_b


def _flip_axes(x, axes):
  """Flip ndarray 'x' along each axis specified in axes tuple."""
  for axis in axes:
    x = onp.flip(x, axis)
  return x


def conv_transpose(lhs, rhs, strides, padding, dimension_numbers=None,
                   transpose_kernel=False):
  """Convenience wrapper for calculating the N-d convolution "transpose".

  This function directly calculates a fractionally strided conv rather than
  indirectly calculating the gradient (transpose) of a forward convolution.

  Args:
    lhs: a rank `n+2` dimensional input array.
    rhs: a rank `n+2` dimensional array of kernel weights.
    strides: sequence of `n` integers, sets fractional stride.
    padding: 'SAME', 'VALID' will set as transpose of corresponding forward
      conv, or a sequence of `n` integer 2-tuples describing before-and-after
      padding for each `n` spatial dimension.
    dimension_numbers: tuple of dimension descriptors as in
      lax.conv_general_dilated. Defaults to tensorflow convention.
    transpose_kernel: if True flips spatial axes and swaps the input/output
      channel axes of the kernel. This makes the output of this function identical
      to the gradient-derived functions like keras.layers.Conv2DTranspose
      applied to the same kernel. For typical use in neural nets this is completely
      pointless and just makes input/output channel specification confusing.

  Returns:
    Transposed N-d convolution, with output padding following the conventions of
    keras.layers.Conv2DTranspose.
  """
  assert len(lhs.shape) == len(rhs.shape) and len(lhs.shape) > 2
  ndims = len(lhs.shape)
  one = (1,) * (ndims - 2)
  # Set dimensional layout defaults if not specified.
  if dimension_numbers is None:
    if ndims == 3:
      dimension_numbers = ('NHC', 'HIO', 'NHC')
    elif ndims == 4:
      dimension_numbers = ('NHWC', 'HWIO', 'NHWC')
    elif ndims == 5:
      dimension_numbers = ('NHWDC', 'HWDIO', 'NHWDC')
    else:
      raise ValueError('No 4+ dimensional dimension_number defaults.')
  dn = conv_dimension_numbers(lhs.shape, rhs.shape, dimension_numbers)
  k_shape = onp.take(rhs.shape, dn.rhs_spec)
  k_sdims = k_shape[2:]
  # Calculate correct output shape given padding and strides.
  if padding in {'SAME', 'VALID'}:
    pads = [_conv_transpose_padding(k, s, padding)
            for k,s in zip(k_sdims.tolist(), strides)]
  else:
    pads = padding
  if transpose_kernel:
    # flip spatial dims and swap input / output channel axes
    rhs = _flip_axes(rhs, onp.array(dn.rhs_spec)[2:])
    rhs = onp.swapaxes(rhs, dn.rhs_spec[0], dn.rhs_spec[1])
  return conv_general_dilated(lhs, rhs, one, pads, strides, one, dn)


def full_like(x, fill_value, dtype=None, shape=None):
  """Create a full array like np.full based on the example array `x`.

  Args:
    x: example array-like, used for shape and dtype information.
    fill_value: a scalar value to fill the entries of the output array.
    dtype: optional, a dtype parameter for the output ndarray.
    shape: optional, a shape parameter for the output ndarray.

  Returns:
    An ndarray with the same shape as `x` with its entries set equal to
    `fill_value`, similar to the output of np.full.
  """
  shape = onp.shape(x) if shape is None else shape
  out = full(shape, fill_value, dtype or _dtype(x))
  return tie_in(x, out)


def collapse(operand, start_dimension, stop_dimension):
  lo, hi = start_dimension, stop_dimension
  size = prod(operand.shape[lo:hi])
  new_shape = operand.shape[:lo] + (size,) + operand.shape[hi:]
  return reshape(operand, new_shape)


def slice_in_dim(operand, start_index, limit_index, stride=1, axis=0):
  """Convenience wrapper around slice applying to only one dimension."""
  start_indices = [0] * operand.ndim
  limit_indices = list(operand.shape)
  strides = [1] * operand.ndim

  axis = int(axis)
  start_indices[axis] = int(start_index)
  limit_indices[axis] = int(limit_index)
  strides[axis] = int(stride)

  return slice(operand, start_indices, limit_indices, strides)


def index_in_dim(operand, index, axis=0, keepdims=True):
  """Convenience wrapper around slice to perform int indexing."""
  index, axis = int(index), int(axis)
  axis_size = operand.shape[axis]
  wrapped_index = index + axis_size if index < 0 else index
  if not 0 <= wrapped_index < axis_size:
    msg = 'index {} is out of bounds for axis {} with size {}'
    raise IndexError(msg.format(index, axis, axis_size))
  result = slice_in_dim(operand, wrapped_index, wrapped_index + 1, 1, axis)
  if keepdims:
    return result
  else:
    return reshape(result, onp.delete(operand.shape, axis))


def dynamic_slice_in_dim(operand, start_index, slice_size, axis=0):
  """Convenience wrapper around dynamic_slice applying to one dimension."""
  start_indices = [onp.array([0])] * operand.ndim
  slice_sizes = list(operand.shape)

  axis = int(axis)
  axis_size = _const(start_index, operand.shape[axis])
  start_indices[axis] = reshape(rem(start_index, axis_size), [1])
  slice_sizes[axis] = int(slice_size)

  start_indices = concatenate(start_indices, 0)
  return dynamic_slice(operand, start_indices, slice_sizes)


def dynamic_index_in_dim(operand, index, axis=0, keepdims=True):
  """Convenience wrapper around dynamic_slice to perform int indexing."""
  result = dynamic_slice_in_dim(operand, index, 1, axis)
  if keepdims:
    return result
  else:
    return reshape(result, onp.delete(operand.shape, axis))


def dynamic_update_slice_in_dim(operand, update, start_index, axis):
  axis = int(axis)
  start_indices = [0] * _ndim(operand)
  start_indices[axis] = start_index % operand.shape[axis]
  return dynamic_update_slice(operand, update, start_indices)


def dynamic_update_index_in_dim(operand, update, index, axis):
  axis = int(axis)
  if _ndim(update) != _ndim(operand):
    assert _ndim(update) + 1 == _ndim(operand)
    ax = axis % _ndim(operand)
    update = reshape(update, operand.shape[:ax] + (1,) + operand.shape[ax+1:])
  return dynamic_update_slice_in_dim(operand, update, index, axis)


def fori_loop(lower, upper, body_fun, init_val):
  """Loop from `lower` to `upper` by reduction to `while_loop`.

  Arguments:
    lower: loop index lower bound (inclusive)
    upper: loop index upper bound (exclusive)
    body_fun: function of type (int, T) -> T, where T is the type of `init_val`
    init_val: initial loop value, of type T

  Returns:
    Loop value from the final iteration, of type T.

  The semantics of `fori_loop` are given by this Python implementation::

    def fori_loop(lower, upper, body_fun, init_val):
      val = init_val
      for i in range(lower, upper):
        val = body_fun(i, val)
      return val

  Unlike that pure Python version, `fori_loop` is implemented in terms of a call
  to `while_loop`. See the docstring for `while_loop` for more information.
  """
  def while_cond_fun(loop_carry):
    i, _ = loop_carry
    return lt(i, upper)

  def while_body_fun(loop_carry):
    i, x = loop_carry
    return add(i, _const(i, 1)), body_fun(i, x)

  _, result = while_loop(while_cond_fun, while_body_fun, (lower, init_val))
  return result


def batch_matmul(lhs, rhs):
  """Batch matrix multiplication."""
  if _min(lhs.ndim, rhs.ndim) < 2:
    raise ValueError('Arguments to batch_matmul must be at least 2D, got {}, {}'
                     .format(lhs.ndim, rhs.ndim))
  if lhs.ndim != rhs.ndim:
    raise ValueError('Arguments to batch_matmul must have same ndim, got {}, {}'
                     .format(lhs.ndim, rhs.ndim))
  lhs_contract = (lhs.ndim - 1,)
  rhs_contract = (rhs.ndim - 2,)
  batch = tuple(range(lhs.ndim - 2))
  return dot_general(lhs, rhs, [(lhs_contract, rhs_contract), (batch, batch)])


# These trig functions also exist in the XLA client library, but we treat them
# as non-primitive to maintain a smaller set of autodiff primitives.

def sqrt(x):
  r"""Elementwise square root: :math:`\sqrt{x}`."""
  return pow(x, _const(x, 0.5))

def rsqrt(x):
  r"""Elementwise reciprocal square root: :math:`1 \over \sqrt{x}`."""
  return pow(x, _const(x, -0.5))

def square(x):
  r"""Elementwise square: :math:`x^2`."""
  return mul(x, x)

def reciprocal(x):
  r"""Elementwise reciprocal: :math:`1 \over x`."""
  return div(_const(x, 1), x)

def tan(x):
  r"""Elementwise tangent: :math:`\mathrm{tan}(x)`."""
  return div(sin(x), cos(x))

def asin(x):
  r"""Elementwise arc sine: :math:`\mathrm{asin}(x)`."""
  return mul(_const(x, 2),
             atan2(x, add(_const(x, 1), sqrt(sub(_const(x, 1), square(x))))))

def acos(x):
  r"""Elementwise arc cosine: :math:`\mathrm{acos}(x)`."""
  return mul(_const(x, 2),
             atan2(sqrt(sub(_const(x, 1), square(x))), add(_const(x, 1), x)))

def atan(x):
  r"""Elementwise arc tangent: :math:`\mathrm{atan}(x)`."""
  return atan2(x, _const(x, 1))

def sinh(x):
  r"""Elementwise hyperbolic sine: :math:`\mathrm{sinh}(x)`."""
  return mul(_const(x, 0.5), sub(exp(x), exp(neg(x))))

def cosh(x):
  r"""Elementwise hyperbolic cosine: :math:`\mathrm{cosh}(x)`."""
  return mul(_const(x, 0.5), add(exp(x), exp(neg(x))))

def asinh(x):
  r"""Elementwise arc hyperbolic sine: :math:`\mathrm{asinh}(x)`."""
  # asinh(x) = log(x + sqrt(x**2 + 1))
  return log(add(x, sqrt(add(mul(x, x), _const(x, 1)))))

def acosh(x):
  r"""Elementwise arc hyperbolic cosine: :math:`\mathrm{acosh}(x)`."""
  # acosh(x) = log(x + sqrt((x + 1) * (x - 1)))
  return log(add(x, mul(sqrt(add(x, _const(x, 1))),
                        sqrt(sub(x, _const(x, 1))))))

def atanh(x):
  r"""Elementwise arc hyperbolic tangent: :math:`\mathrm{atanh}(x)`."""
  # atanh(x) = 0.5 * log((1 + x) / (1 - x))
  return mul(_const(x, 0.5), log(div(add(_const(x, 1), x),
                                     sub(_const(x, 1), x))))

# Add some methods to ShapedArray that rely on lax primitives

ShapedArray.broadcast = core.aval_method(broadcast)
ShapedArray.transpose = core.aval_method(transpose)  # clobbered by lax_numpy
ShapedArray.reshape = core.aval_method(reshape)      # clobbered by lax_numpy

def _iter(tracer):
  if tracer.ndim == 0:
    raise TypeError("iteration over a 0-d array")  # same as numpy error
  else:
    n = tracer.shape[0]
    return (index_in_dim(tracer, i, keepdims=False) for i in xrange(n))
ShapedArray._iter = staticmethod(_iter)

# Add some ad handlers that use (or could use) lax primitives

def zeros_like_array(x):
  return full_like(x, 0)

for t in itertools.chain(array_types, [xla.DeviceArray]):
  ad_util.jaxval_adders[t] = add
ad_util.jaxval_zeros_likers[xla.DeviceArray] = zeros_like_array

batching.pytype_aval_mappings[xla.DeviceArray] = make_shaped_array


### primitives


_input_dtype = lambda *args, **_: xla_bridge.canonicalize_dtype(args[0].dtype)
_fixed_dtype = lambda dtype: lambda *args, **kwargs: xla_bridge.canonicalize_dtype(dtype)
_complex_basetype = lambda dtype: onp.abs(onp.zeros((), dtype)).dtype

def standard_primitive(shape_rule, dtype_rule, name, translation_rule=None):
  prim = Primitive(name)
  prim.def_impl(partial(xla.apply_primitive, prim))
  prim.def_abstract_eval(partial(standard_abstract_eval, shape_rule, dtype_rule))
  xla.translations[prim] = translation_rule or partial(standard_translate, name)
  return prim

def standard_abstract_eval(shape_rule, dtype_rule, *args, **kwargs):
  assert all(isinstance(arg, UnshapedArray) for arg in args), args
  least_specialized = _max(
      map(type, args), key=operator.attrgetter('array_abstraction_level'))
  if least_specialized is ConcreteArray:
    return ShapedArray(shape_rule(*args, **kwargs), dtype_rule(*args, **kwargs))
  elif least_specialized is ShapedArray:
    return ShapedArray(shape_rule(*args, **kwargs), dtype_rule(*args, **kwargs))
  elif least_specialized is UnshapedArray:
    return UnshapedArray(dtype_rule(*args, **kwargs))
  else:
    raise TypeError(args, least_specialized)


def standard_translate(name, c, *args, **kwargs):
  xla_opname = ''.join(term.capitalize() for term in name.split('_'))
  return getattr(c, xla_opname)(*args, **kwargs)


def unop_dtype_rule(result_dtype, accepted_dtypes, name, aval, **kwargs):
  if not any(onp.issubdtype(aval.dtype, t) for t in accepted_dtypes):
    msg = '{} does not accept dtype {}. Accepted dtypes are subtypes of {}.'
    typename = str(onp.dtype(aval.dtype).name)
    accepted_typenames = (str(onp.dtype(t).name) for t in accepted_dtypes)
    raise TypeError(msg.format(name, typename, ', '.join(accepted_typenames)))
  return result_dtype(aval.dtype)


def unop(result_dtype, accepted_dtypes, name):
  dtype_rule = partial(unop_dtype_rule, result_dtype, accepted_dtypes, name)
  prim = standard_primitive(_attrgetter('shape'), dtype_rule, name)
  batching.defvectorized(prim)
  parallel.defvectorized(prim)
  return prim
standard_unop = partial(unop, identity)
_attrgetter = lambda name: lambda x, **kwargs: getattr(x, name)


def binop_dtype_rule(result_dtype, accepted_dtypes, name, *avals, **kwargs):
  aval_dtypes = [aval.dtype for aval in avals]
  for i, (aval_dtype, types) in enumerate(zip(aval_dtypes, accepted_dtypes)):
    if not any(onp.issubdtype(aval_dtype, t) for t in types):
      msg = ('{} does not accept dtype {} at position {}. '
             'Accepted dtypes at position {} are subtypes of {}.')
      typename = str(onp.dtype(aval_dtype).name)
      typenames = ', '.join(str(onp.dtype(t).name) for t in types)
      raise TypeError(msg.format(name, typename, i, i, typenames))
  _check_same_dtypes(name, False, *aval_dtypes)
  return result_dtype(*avals)


def _broadcasting_shape_rule(name, *avals):
  shapes = onp.array([aval.shape for aval in avals if aval.shape])
  if not shapes.size:
    return ()
  if len({len(shape) for shape in shapes}) != 1:
    msg = '{} got arrays of different rank: {}.'
    raise TypeError(msg.format(name, ', '.join(map(str, map(tuple, shapes)))))
  min_shape = onp.min(shapes, axis=0)
  max_shape = onp.max(shapes, axis=0)
  result_shape = onp.where(min_shape == 0, 0, max_shape)
  if not onp.all((shapes == result_shape) | (shapes == 1)):
    msg = '{} got incompatible shapes for broadcasting: {}.'
    raise TypeError(msg.format(name, ', '.join(map(str, map(tuple, shapes)))))
  return tuple(result_shape)


def binop(result_dtype, accepted_dtypes, name, translation_rule=None):
  dtype_rule = partial(binop_dtype_rule, result_dtype, accepted_dtypes, name)
  shape_rule = partial(_broadcasting_shape_rule, name)
  prim = standard_primitive(shape_rule, dtype_rule, name,
                            translation_rule=translation_rule)
  batching.defbroadcasting(prim)
  parallel.defbroadcasting(prim)
  return prim
standard_binop = partial(binop, _input_dtype)


# NOTE(mattjj): this isn't great for orchestrate fwd mode because it means JVPs
# get two extra ops in them: a reshape and a broadcast_in_dim (or sometimes just
# a broadcast). but saving the shape info with the primitives isn't great either
# because then we can't trace these ops without shape data.
def _brcast(x, *others):
  # Used in jvprules to make binop broadcasting explicit for transposability.
  # Requires shape info during jvp tracing, which isn't strictly necessary.
  # We don't need full numpy broadcasting, but otherwise the logic is the same
  # so we reuse the broadcast_shapes function after filtering out scalars.
  shapes = tuple(filter(None, map(onp.shape, (x,) + others)))
  shape = shapes and broadcast_shapes(*shapes)
  if onp.shape(x) != shape:
    return _brcast_to(x, shape)
  else:
    return x


def _brcast_to(x, shape):
  x_shape = onp.shape(x)
  assert x_shape != shape
  if x_shape:
    assert len(x_shape) == len(shape)
    broadcast_dimensions, = onp.where(onp.equal(x_shape, shape))
    squeezed_dimensions, = onp.where(onp.not_equal(x_shape, shape))
    inshape = onp.delete(x_shape, squeezed_dimensions)
    return broadcast_in_dim(reshape(x, inshape), shape, broadcast_dimensions)
  else:
    return broadcast(x, shape)


_f32 = {onp.float32}
_float = {onp.floating}
_complex = {onp.complexfloating}
_complex_elem_types = {onp.float32, onp.float64}
_int = {onp.integer}
_bool = {onp.bool_}

_num = _int | _float | _complex
_any = _int | _float | _complex | _bool

neg_p = standard_unop(_num, 'neg')
ad.deflinear(neg_p, lambda t: [neg(t)])
batching.defvectorized(neg_p)

sign_p = standard_unop(_num, 'sign')
ad.defjvp_zero(sign_p)

floor_p = standard_unop(_float, 'floor')
ad.defjvp_zero(floor_p)

ceil_p = standard_unop(_float, 'ceil')
ad.defjvp_zero(ceil_p)

round_p = standard_unop(_float, 'round')
ad.defjvp_zero(round_p)

is_finite_p = unop(_fixed_dtype(onp.bool_), _float, 'is_finite')
ad.defjvp_zero(is_finite_p)

exp_p = standard_unop(_float | _complex, 'exp')
ad.defjvp2(exp_p, lambda g, ans, x: _safe_mul(g, ans))

log_p = standard_unop(_float | _complex, 'log')
ad.defjvp(log_p, lambda g, x: div(g, x))

expm1_p = standard_unop(_float | _complex, 'expm1')
ad.defjvp2(expm1_p, lambda g, ans, x: mul(g, add(ans, _one(ans))))

log1p_p = standard_unop(_float | _complex, 'log1p')
ad.defjvp(log1p_p, lambda g, x: div(g, add(x, _one(x))))

tanh_p = standard_unop(_float | _complex, 'tanh')
ad.defjvp(tanh_p, lambda g, x: div(g, pow(cosh(x), _two(x))))

sin_p = standard_unop(_float | _complex, 'sin')
ad.defjvp(sin_p, lambda g, x: mul(g, cos(x)))

cos_p = standard_unop(_float | _complex, 'cos')
ad.defjvp(cos_p, lambda g, x: neg(mul(g, sin(x))))

atan2_p = standard_binop([_float, _float], 'atan2')

lgamma_p = standard_unop(_float, 'lgamma')
ad.defjvp(lgamma_p, lambda g, x: mul(g, digamma(x)))

digamma_p = standard_unop(_float, 'digamma')

erf_p = standard_unop(_float, 'erf')
ad.defjvp(erf_p, lambda g, x: mul(_const(x, 2. / onp.sqrt(onp.pi)),
                                  mul(g, exp(neg(square(x))))))

erfc_p = standard_unop(_float, 'erfc')
ad.defjvp(erfc_p, lambda g, x: mul(_const(x, 2. / onp.sqrt(onp.pi)),
                                   mul(neg(g), exp(neg(square(x))))))

erf_inv_p = standard_unop(_float, 'erf_inv')
ad.defjvp2(erf_inv_p, lambda g, ans, x: mul(_const(x, onp.sqrt(onp.pi) / 2.),
                                            mul(g, exp(square(ans)))))

real_p = unop(_complex_basetype, _complex, 'real')
ad.deflinear(real_p, lambda t: [complex(t, onp.zeros((), _dtype(t)))])

imag_p = unop(_complex_basetype, _complex, 'imag')
ad.deflinear(imag_p, lambda t: [complex(onp.zeros((), _dtype(t)), t)])

_complex_dtype = lambda dtype, *args: (onp.zeros((), dtype) + onp.zeros((), onp.complex64)).dtype
complex_p = binop(_complex_dtype, [_complex_elem_types, _complex_elem_types],
                  'complex')
ad.deflinear(complex_p, lambda t: [real(t), imag(t)])

conj_p = unop(_complex_dtype, _float | _complex, 'conj')

def _conj_transpose_rule(t, x, input_dtype):
  assert x is None
  if onp.issubdtype(input_dtype, onp.complexfloating):
    return [conj(t)]
  else:
    return [real(t)]

xla.translations[conj_p] = lambda c, x, **kwargs: c.Conj(x)
ad.primitive_jvps[conj_p] = partial(ad.linear_jvp, conj_p)
ad.primitive_transposes[conj_p] = _conj_transpose_rule

abs_p = unop(_complex_basetype, _num, 'abs')
ad.defjvp2(abs_p,
           lambda g, ans, x:
           div(_maybe_real(mul(g, _maybe_conj(x))), _replace_zero(ans)))
_maybe_conj = lambda x: conj(x) if _iscomplex(x) else x
_maybe_real = lambda x: real(x) if _iscomplex(x) else x

# TODO handle broadcasting
pow_p = standard_binop([_float | _complex, _float | _complex], 'pow')

def _pow_jvp_lhs(g, x, y):
  # we call _safe_mul here so that we get the behavior 0*inf = 0, since when a
  # coefficient in `g` is zero we want to keep it at zero, not produce a nan.
  # see https://github.com/google/jax/pull/383
  jac = mul(y, pow(x, select(eq(y, _zeros(y)), _ones(y), sub(y, _ones(y)))))
  return _safe_mul(_brcast(g, y), jac)

def _pow_jvp_rhs(g, x, y):
  return mul(_brcast(g, x), mul(log(_replace_zero(x)), pow(x, y)))

ad.defjvp(pow_p, _pow_jvp_lhs, _pow_jvp_rhs)
_replace_zero = lambda x: select(eq(x, _const(x, 0)), _ones(x), x)

not_p = standard_unop(_int | _bool, 'not')

and_p = standard_binop([_any, _any], 'and')
ad.defjvp_zero(and_p)

or_p = standard_binop([_any, _any], 'or')
ad.defjvp_zero(or_p)

xor_p = standard_binop([_any, _any], 'xor')
ad.defjvp_zero(xor_p)

def _add_transpose(t, x, y):
  # assert x is None and y is None  # computation must be linear, not affine
  return [t, t]

add_p = standard_binop([_num, _num], 'add')
ad.defjvp(add_p, lambda g, x, y: _brcast(g, y), lambda g, x, y: _brcast(g, x))
ad.primitive_transposes[add_p] = _add_transpose


def _sub_transpose(t, x, y):
  assert x is None and y is None  # computation must be linear, not affine
  return [t, neg(t) if t is not ad_util.zero else ad_util.zero]

sub_p = standard_binop([_num, _num], 'sub')
ad.defjvp(sub_p,
          lambda g, x, y: _brcast(g, y),
          lambda g, x, y: _brcast(neg(g), x))
ad.primitive_transposes[sub_p] = _sub_transpose

mul_p = standard_binop([_num, _num], 'mul')
ad.defbilinear_broadcasting(_brcast, mul_p, mul, mul)  # TODO


def _safe_mul_translation_rule(c, x, y):
  dtype = c.GetShape(x).numpy_dtype()
  zero = c.Constant(onp.array(0, dtype=dtype))
  out_shape = broadcast_shapes(c.GetShape(x).dimensions(),
                               c.GetShape(y).dimensions())
  return c.Select(c.Or(c.Eq(x, zero), c.Eq(y, zero)),
                  c.Broadcast(zero, out_shape),
                  c.Mul(x, y))

safe_mul_p = standard_binop([_num, _num], 'safe_mul',
                            translation_rule=_safe_mul_translation_rule)
ad.defbilinear_broadcasting(_brcast, safe_mul_p, _safe_mul, _safe_mul)


def _div_transpose_rule(cotangent, x, y):
  assert x is None and y is not None
  res = ad_util.zero if cotangent is ad_util.zero else div(cotangent, y)
  return res, None
div_p = standard_binop([_num, _num], 'div')
ad.defjvp(div_p,
          lambda g, x, y: div(_brcast(g, y), y),
          lambda g, x, y: div(mul(neg(_brcast(g, x)), x), pow(y, _two(y))))
ad.primitive_transposes[div_p] = _div_transpose_rule

rem_p = standard_binop([_num, _num], 'rem')
ad.defjvp(rem_p,
          lambda g, x, y: _brcast(g, y),
          lambda g, x, y: mul(neg(g), floor(div(x, y))))


def _broadcasting_select(c, which, x, y):
  """Wrapper around XLA `Select` that broadcasts its arguments."""
  which_shape, x_shape, y_shape = (
    c.GetShape(t).dimensions() for t in (which, x, y))
  out_shape = broadcast_shapes(which_shape, x_shape, y_shape)
  bcast_dims = lambda shape: tuple(range(len(out_shape) - len(shape),
                                         len(out_shape)))
  which = c.BroadcastInDim(which, out_shape, bcast_dims(which_shape))
  x = c.BroadcastInDim(x, out_shape, bcast_dims(x_shape))
  y = c.BroadcastInDim(y, out_shape, bcast_dims(y_shape))
  return c.Select(which, x, y)


def _minmax_translation_rule(c, x, y, minmax=None, cmp=None):
  dtype = c.GetShape(x).numpy_dtype()
  if onp.issubdtype(dtype, onp.complexfloating):
    comparator = cmp(c)
    rx = c.Real(x)
    ry = c.Real(y)
    return _broadcasting_select(
        c, c.Select(c.Eq(rx, ry), comparator(c.Imag(x), c.Imag(y)),
                    comparator(rx, ry)),
        x, y)
  return minmax(c)(x, y)

max_p = standard_binop([_any, _any], 'max', translation_rule=partial(
    _minmax_translation_rule, minmax=lambda c: c.Max, cmp=lambda c: c.Gt))
ad.defjvp2(max_p,
           lambda g, ans, x, y: mul(_brcast(g, y), _balanced_eq(x, ans, y)),
           lambda g, ans, x, y: mul(_brcast(g, x), _balanced_eq(y, ans, x)))

min_p = standard_binop([_any, _any], 'min', translation_rule=partial(
    _minmax_translation_rule, minmax=lambda c: c.Min, cmp=lambda c: c.Lt))
ad.defjvp2(min_p,
           lambda g, ans, x, y: mul(_brcast(g, y), _balanced_eq(x, ans, y)),
           lambda g, ans, x, y: mul(_brcast(g, x), _balanced_eq(y, ans, x)))


shift_left_p = standard_binop([_int, _int], 'shift_left')
ad.defjvp_zero(shift_left_p)

shift_right_arithmetic_p = standard_binop([_int, _int], 'shift_right_arithmetic')
ad.defjvp_zero(shift_right_arithmetic_p)

shift_right_logical_p = standard_binop([_int, _int], 'shift_right_logical')
ad.defjvp_zero(shift_right_logical_p)

eq_p = binop(_fixed_dtype(onp.bool_), [_any, _any], 'eq')
ad.defjvp_zero(eq_p)

ne_p = binop(_fixed_dtype(onp.bool_), [_any, _any], 'ne')
ad.defjvp_zero(ne_p)

ge_p = binop(_fixed_dtype(onp.bool_), [_any, _any], 'ge')
ad.defjvp_zero(ge_p)

gt_p = binop(_fixed_dtype(onp.bool_), [_any, _any], 'gt')
ad.defjvp_zero(gt_p)

le_p = binop(_fixed_dtype(onp.bool_), [_any, _any], 'le')
ad.defjvp_zero(le_p)

lt_p = binop(_fixed_dtype(onp.bool_), [_any, _any], 'lt')
ad.defjvp_zero(lt_p)


def _convert_element_type_shape_rule(operand, new_dtype, old_dtype):
  return operand.shape

def _convert_element_type_dtype_rule(operand, new_dtype, old_dtype):
  return new_dtype

def _convert_element_type_translation_rule(c, operand, new_dtype, old_dtype):
  new_etype = xla_bridge.dtype_to_etype_exact(new_dtype)
  return c.ConvertElementType(operand, new_element_type=new_etype)

def _convert_element_type_papply_rule(name, vals, dims, new_dtype, **kwargs):
  operand, = vals
  dim, = dims
  return convert_element_type(operand, new_dtype), dim

convert_element_type_p = standard_primitive(
    _convert_element_type_shape_rule, _convert_element_type_dtype_rule,
    'convert_element_type', _convert_element_type_translation_rule)
ad.deflinear(
    convert_element_type_p,
    lambda t, new_dtype, old_dtype: [convert_element_type(t, old_dtype)])
batching.defvectorized(convert_element_type_p)
parallel.papply_primitive_rules[convert_element_type_p] = _convert_element_type_papply_rule


def _bitcast_convert_type_shape_rule(operand, new_dtype):
  return operand.shape

def _bitcast_convert_type_dtype_rule(operand, new_dtype):
  return new_dtype

def _bitcast_convert_type_translation_rule(c, operand, new_dtype):
  new_etype = xla_bridge.dtype_to_etype(new_dtype)
  return c.BitcastConvertType(operand, new_element_type=new_etype)

bitcast_convert_type_p = standard_primitive(
    _bitcast_convert_type_shape_rule, _bitcast_convert_type_dtype_rule,
    'bitcast_convert_type', _bitcast_convert_type_translation_rule)
ad.defjvp_zero(bitcast_convert_type_p)
batching.defvectorized(bitcast_convert_type_p)


def _conv_general_dilated_shape_rule(
    lhs, rhs, window_strides, padding, lhs_dilation, rhs_dilation,
    dimension_numbers, **unused_kwargs):
  assert type(dimension_numbers) is ConvDimensionNumbers
  lhs_perm, rhs_perm, out_perm = dimension_numbers
  lhs_trans = _dilate_shape(onp.take(lhs.shape, lhs_perm), lhs_dilation)
  rhs_trans = _dilate_shape(onp.take(rhs.shape, rhs_perm), rhs_dilation)
  out_trans = conv_shape_tuple(lhs_trans, rhs_trans, window_strides, padding)
  return tuple(onp.take(out_trans, onp.argsort(out_perm)))

def _conv_general_dilated_dtype_rule(
    lhs, rhs, window_strides, padding, lhs_dilation, rhs_dilation,
    dimension_numbers, **unused_kwargs):
  return binop_dtype_rule(_input_dtype, [_f32, _f32], 'conv_general_dilated',
                          lhs, rhs)

_conv_transpose = lambda spec: (spec[1], spec[0]) + spec[2:]
_conv_sdims = lambda spec: spec[2:]

def _conv_general_dilated_transpose_lhs(
    g, rhs, window_strides, padding, lhs_dilation, rhs_dilation,
    dimension_numbers, lhs_shape, rhs_shape):
  assert type(dimension_numbers) is ConvDimensionNumbers
  lhs_sdims, rhs_sdims, out_sdims = map(_conv_sdims, dimension_numbers)
  lhs_spec, rhs_spec, out_spec = dimension_numbers
  t_rhs_spec = _conv_transpose(rhs_spec)
  trans_dimension_numbers = ConvDimensionNumbers(out_spec, t_rhs_spec, lhs_spec)
  padding = _conv_general_vjp_lhs_padding(
      onp.take(lhs_shape, lhs_sdims), onp.take(rhs_shape, rhs_sdims),
      window_strides, onp.take(g.shape, out_sdims), padding, lhs_dilation,
      rhs_dilation)
  revd_weights = rev(rhs, rhs_sdims)
  return conv_general_dilated(
      g, revd_weights, window_strides=lhs_dilation, padding=padding,
      lhs_dilation=window_strides, rhs_dilation=rhs_dilation,
      dimension_numbers=trans_dimension_numbers)

def _conv_general_dilated_transpose_rhs(
    g, lhs, window_strides, padding, lhs_dilation, rhs_dilation,
    dimension_numbers, lhs_shape, rhs_shape):
  assert type(dimension_numbers) is ConvDimensionNumbers
  lhs_sdims, rhs_sdims, out_sdims = map(_conv_sdims, dimension_numbers)
  lhs_trans, rhs_trans, out_trans = map(_conv_transpose, dimension_numbers)
  trans_dimension_numbers = ConvDimensionNumbers(lhs_trans, out_trans, rhs_trans)
  padding = _conv_general_vjp_rhs_padding(
      onp.take(lhs_shape, lhs_sdims), onp.take(rhs_shape, rhs_sdims),
      window_strides, onp.take(g.shape, out_sdims), padding, lhs_dilation,
      rhs_dilation)
  return conv_general_dilated(
      lhs, g, window_strides=rhs_dilation, padding=padding,
      lhs_dilation=lhs_dilation, rhs_dilation=window_strides,
      dimension_numbers=trans_dimension_numbers)

def _conv_general_dilated_translation_rule(
    c, lhs, rhs, window_strides, padding, lhs_dilation, rhs_dilation,
    dimension_numbers, **unused_kwargs):
  assert type(dimension_numbers) is ConvDimensionNumbers
  dimension_numbers = _conv_general_proto(dimension_numbers)
  return c.ConvGeneralDilated(lhs, rhs, window_strides, padding, lhs_dilation,
                              rhs_dilation, dimension_numbers)

def _conv_general_dilated_batch_rule(
    batched_args, batch_dims, window_strides, padding,
    lhs_dilation, rhs_dilation, dimension_numbers, **unused_kwargs):
  lhs, rhs = batched_args
  lhs_bdim, rhs_bdim = batch_dims
  lhs_dim, rhs_dim, out_dim = dimension_numbers

  if lhs_bdim is not None and rhs_bdim is not None:
    #TODO(#212): use a map construct instead of unrolling.
    lhs = batching.move_dim_to_front(lhs, lhs_bdim)
    rhs = batching.move_dim_to_front(rhs, rhs_bdim)
    outputs = [
        conv_general_dilated(l, r, window_strides, padding,
                             lhs_dilation, rhs_dilation, dimension_numbers)
        for l, r in zip(lhs, rhs)]
    outputs = [reshape(out, (1,) + out.shape) for out in outputs]
    outputs = concatenate(outputs, 0)
    return outputs, 0

  elif lhs_bdim is not None:
    lhs = batching.move_dim_to_front(lhs, lhs_bdim)
    lhs_perm = ((0, lhs_dim[0] + 1) + tuple(range(1, lhs_dim[0] + 1)) +
                tuple(range(lhs_dim[0] + 2, len(lhs_dim) + 1)))
    new_lhs_dim = (0,) + tuple(x + 1 if x < lhs_dim[0] else x
                               for x in lhs_dim[1:])
    new_out_dim = (0,) + tuple(x + 1 if x < out_dim[0] else x
                               for x in out_dim[1:])

    batched_size = lhs.shape[0]
    n_size = lhs.shape[lhs_dim[0] + 1]
    if lhs_dim[0] != 0:
      lhs = transpose(lhs, lhs_perm)
    lhs = reshape(lhs, (batched_size * n_size,) + lhs.shape[2:])
    outputs = conv_general_dilated(
        lhs, rhs, window_strides, padding,
        lhs_dilation, rhs_dilation,
        ConvDimensionNumbers(new_lhs_dim, dimension_numbers.rhs_spec,
                             new_out_dim))
    outputs = reshape(outputs, (batched_size, n_size,) + outputs.shape[1:])

    if out_dim[0] != 0:
      out_perm = ((0,) + tuple(range(2, out_dim[0] + 2)) + (1,) +
              tuple(range(out_dim[0] + 2, len(out_dim) + 1)))
      outputs = transpose(outputs, out_perm)

    return outputs, 0
  elif rhs_bdim is not None:
    #TODO(#212): use a map construct instead of unrolling.
    rhs = batching.move_dim_to_front(rhs, rhs_bdim)
    outputs = [
        conv_general_dilated(lhs, x, window_strides, padding,
                                 lhs_dilation, rhs_dilation, dimension_numbers)
        for x in rhs]
    outputs = [reshape(out, (1,) + out.shape) for out in outputs]
    outputs = concatenate(outputs, 0)
    return outputs, 0
conv_general_dilated_p = standard_primitive(
    _conv_general_dilated_shape_rule, _conv_general_dilated_dtype_rule,
    'conv_general_dilated', _conv_general_dilated_translation_rule)
ad.defbilinear(conv_general_dilated_p,
               _conv_general_dilated_transpose_lhs,
               _conv_general_dilated_transpose_rhs)
batching.primitive_batchers[
    conv_general_dilated_p] = _conv_general_dilated_batch_rule

def _dot_shape_rule(lhs, rhs):
  if lhs.ndim == 0 or rhs.ndim == 0:
    msg = "Dot only supports rank 1 or above, got shapes {} and {}."
    raise TypeError(msg.format(lhs.shape, rhs.shape))
  if lhs.ndim > 2 or rhs.ndim > 2:
    msg = "Dot only supports rank 2 or less, got shapes {} and {}."
    raise TypeError(msg.format(lhs.shape, rhs.shape))

  def require(shape_cond):
    if not shape_cond:
      msg = "Incompatible shapes for dot: got {} and {}."
      raise TypeError(msg.format(lhs.shape, rhs.shape))

  if lhs.ndim == rhs.ndim == 1:
    require(lhs.shape == rhs.shape)
    return ()
  elif lhs.ndim == rhs.ndim == 2:
    require(lhs.shape[1] == rhs.shape[0])
    return (lhs.shape[0], rhs.shape[1])
  elif rhs.ndim == 1:
    require(lhs.shape[-1] == rhs.shape[0])
    return lhs.shape[:-1]
  else:
    require(lhs.shape[-1] == rhs.shape[-2])
    return lhs.shape[:-1] + rhs.shape[:-2] + rhs.shape[-1:]

def _dot_transpose_lhs(t, rhs):
  if onp.ndim(t) == onp.ndim(rhs) == 2:
    return dot(t, transpose(rhs, (1, 0)))
  elif onp.ndim(t) == 1 and onp.ndim(rhs) == 2:
    return dot(rhs, t)
  elif onp.ndim(t) == onp.ndim(rhs) == 1:
    return _outer(t, rhs)
  elif onp.ndim(t) == 0 or onp.ndim(rhs) == 0:
    return mul(t, rhs)
  else:
    raise TypeError

def _dot_transpose_rhs(t, lhs):
  if onp.ndim(lhs) == onp.ndim(t) == 2:
    return dot(transpose(lhs, (1, 0)), t)
  elif onp.ndim(lhs) == 2 and onp.ndim(t) == 1:
    return dot(t, lhs)
  elif onp.ndim(t) == onp.ndim(lhs) == 1:
    return _outer(lhs, t)
  elif onp.ndim(t) == 0 or onp.ndim(lhs) == 0:
    return mul(t, lhs)
  else:
    raise TypeError

def _outer(x, y):
  assert onp.ndim(x) == onp.ndim(y) == 1
  return mul(reshape(x, (x.shape[0], 1)), reshape(y, (1, y.shape[0])))

def _dot_batch_rule(batched_args, batch_dims):
  lhs, rhs = batched_args
  lbd, rbd = batch_dims
  T = lambda x: transpose(x, onp.arange(onp.ndim(x))[::-1])

  # in some cases, we can call dot instead of dot_general
  if max(onp.ndim(lhs), onp.ndim(rhs)) <= 2:
    if rbd is None:
      assert lbd in (0, 1)
      if lbd == 0:
        return dot(lhs, rhs), 0
      else:
        return dot(T(rhs), lhs), 1

    if lbd is None:
      assert rbd in (0, 1)
      if rbd == onp.ndim(rhs) - 1:
        return dot(lhs, rhs), 1
      else:
        return dot(rhs, T(lhs)), 0

    assert lbd is not None and rbd is not None
    assert lhs.ndim == rhs.ndim == 2  # dot only supports rank 1 and above
    lhs = batching.move_dim_to_front(lhs, lbd)
    rhs = batching.move_dim_to_front(rhs, rbd)
    return dot_general(lhs, rhs, [((1,), (1,)), ((0,), (0,))]), 0

  if lbd is None:
    assert rbd is not None
    lhs = broadcast(lhs, (rhs.shape[rbd],))
  else:
    lhs = batching.move_dim_to_front(lhs, lbd)
  lhs_batch = (0,)
  lhs_contracting = (onp.ndim(lhs) - 1,)

  if rbd is None:
    assert lbd is not None
    rhs = broadcast(rhs, (lhs.shape[lbd],))
  else:
    rhs = batching.move_dim_to_front(rhs, rbd)
  rhs_batch = (0,)
  rhs_contracting = (onp.arange(1, onp.ndim(rhs))[-2:][0],)

  dim_nums = [(lhs_contracting, rhs_contracting), (lhs_batch, rhs_batch)]
  return dot_general(lhs, rhs, dim_nums), 0

_dot_dtype_rule = partial(binop_dtype_rule, _input_dtype, [_num, _num], 'dot')
dot_p = standard_primitive(_dot_shape_rule, _dot_dtype_rule, 'dot')
ad.defbilinear(dot_p, _dot_transpose_lhs, _dot_transpose_rhs)
batching.primitive_batchers[dot_p] = _dot_batch_rule


def _dot_general_shape_rule(lhs, rhs, dimension_numbers):
  (lhs_contracting, rhs_contracting), (lhs_batch, rhs_batch) = dimension_numbers
  if len(lhs_batch) != len(rhs_batch):
    msg = ("dot_general requires equal numbers of lhs_batch and rhs_batch "
           "dimensions, got lhs_batch {} and rhs_batch {}.")
    raise TypeError(msg.format(lhs_batch, rhs_batch))
  if not onp.all(onp.equal(lhs_batch, rhs_batch)):
    msg = ("dot_general requires same lhs and rhs batch dimension numbers, "
           "got {} and {}.")
    raise TypeError(msg.format(lhs_batch, rhs_batch))
  lhs_batch_shape = onp.take(lhs.shape, lhs_batch)
  rhs_batch_shape = onp.take(rhs.shape, rhs_batch)
  if not onp.all(onp.equal(lhs_batch_shape, rhs_batch_shape)):
    msg = ("dot_general requires lhs batch dimensions and rhs batch dimensions "
           "to have the same shape, got {} and {}.")
    raise TypeError(msg.format(lhs_batch_shape, rhs_batch_shape))
  if tuple(sorted(lhs_batch)) != tuple(range(len(lhs_batch))):
    msg = ("dot_general requires lhs batch dimensions to precede contracting "
           "and non-contracting dimensions, got lhs_batch {}.")
    raise TypeError(msg.format(lhs_batch))
  if tuple(sorted(rhs_batch)) != tuple(range(len(rhs_batch))):
    msg = ("dot_general requires rhs batch dimensions to precede contracting "
           "and non-contracting dimensions, got rhs_batch {}.")
    raise TypeError(msg.format(rhs_batch))
  lhs_contracting_shape = onp.take(lhs.shape, lhs_contracting)
  rhs_contracting_shape = onp.take(rhs.shape, rhs_contracting)
  if not onp.all(onp.equal(lhs_contracting_shape, rhs_contracting_shape)):
    msg = ("dot_general requires contracting dimensions to have the same "
           "shape, got {} and {}.")
    raise TypeError(msg.format(lhs_contracting_shape, rhs_contracting_shape))

  batch_shape = tuple(onp.take(lhs.shape, lhs_batch))
  lhs_contract_or_batch = tuple(lhs_contracting) + tuple(lhs_batch)
  lhs_tensored_shape = tuple(onp.delete(lhs.shape, lhs_contract_or_batch))
  rhs_contract_or_batch = tuple(rhs_contracting) + tuple(rhs_batch)
  rhs_tensored_shape = tuple(onp.delete(rhs.shape, rhs_contract_or_batch))
  return batch_shape + lhs_tensored_shape + rhs_tensored_shape


def _dot_general_dtype_rule(lhs, rhs, dimension_numbers):
  return binop_dtype_rule(_input_dtype, [_num, _num], 'dot_general', lhs, rhs)


def _dot_general_transpose_lhs(g, y, dimension_numbers, swap_ans=False):
  (x_contract, y_contract), (x_batch, y_batch) = dimension_numbers
  x_ndim = g.ndim - y.ndim + len(x_batch) + 2 * len(x_contract)
  x_kept = remaining(range(x_ndim), x_contract, x_batch)
  y_kept = remaining(range(y.ndim), y_contract, y_batch)
  if swap_ans:
    ans_batch, ans_y, _ = ranges_like(x_batch, y_kept, x_kept)
  else:
    ans_batch, _, ans_y = ranges_like(x_batch, x_kept, y_kept)
  dims = ((ans_y, y_kept), (ans_batch, y_batch))
  x_contract_sorted_by_y = list(onp.take(x_contract, onp.argsort(y_contract)))
  out_axes = onp.argsort(list(x_batch) + x_kept + x_contract_sorted_by_y)
  return transpose(dot_general(g, y, dims), tuple(out_axes))

def _dot_general_transpose_rhs(g, x, dimension_numbers):
  (x_contract, y_contract), (x_batch, y_batch) = dimension_numbers
  swapped_dimension_numbers = ((y_contract, x_contract), (y_batch, x_batch))
  return _dot_general_transpose_lhs(g, x, swapped_dimension_numbers, True)


def _dot_general_batch_rule(batched_args, batch_dims, dimension_numbers):
  (lhs_contract, rhs_contract), (lhs_batch, rhs_batch) = dimension_numbers
  lhs, rhs = batched_args
  lbd, rbd = batch_dims
  assert lbd is not None or rbd is not None

  if lbd is not None:
    if lbd != 0:
      lhs = batching.move_dim_to_front(lhs, lbd)
      lbd = 0
  else:
    assert rbd is not None
    lhs = broadcast(lhs, (rhs.shape[rbd],))
  lhs_contract = tuple(onp.add(1, lhs_contract))
  lhs_batch = (0,) + tuple(onp.add(1, lhs_batch))

  if rbd is not None:
    if rbd != 0:
      rhs = batching.move_dim_to_front(rhs, rbd)
      rbd = 0
  else:
    assert lbd is not None
    rhs = broadcast(rhs, (lhs.shape[lbd],))
  rhs_contract = tuple(onp.add(1, rhs_contract))
  rhs_batch = (0,) + tuple(onp.add(1, rhs_batch))

  new_dimension_numbers = [(lhs_contract, rhs_contract), (lhs_batch, rhs_batch)]
  batched_out = dot_general(lhs, rhs, new_dimension_numbers)
  return batched_out, 0


dot_general_p = standard_primitive(_dot_general_shape_rule,
                                   _dot_general_dtype_rule, 'dot_general')
ad.defbilinear(dot_general_p,
               _dot_general_transpose_lhs, _dot_general_transpose_rhs)
batching.primitive_batchers[dot_general_p] = _dot_general_batch_rule


def _broadcast_shape_rule(operand, sizes):
  _check_shapelike('broadcast', 'sizes', sizes)
  return tuple(sizes) + operand.shape

def _broadcast_batch_rule(batched_args, batch_dims, sizes):
  operand, = batched_args
  bdim, = batch_dims
  new_bdim = None if bdim is None else bdim + len(sizes)
  return broadcast(operand, sizes), new_bdim

broadcast_p = standard_primitive(
    _broadcast_shape_rule, _input_dtype, 'broadcast')
ad.deflinear(broadcast_p, lambda t, sizes: [_reduce_sum(t, range(len(sizes)))])
batching.primitive_batchers[broadcast_p] = _broadcast_batch_rule


def _broadcast_in_dim_shape_rule(operand, shape, broadcast_dimensions):
  _check_shapelike('broadcast_in_dim', 'shape', shape)
  _check_shapelike('broadcast_in_dim', 'broadcast_dimensions',
                   broadcast_dimensions)
  if operand.ndim != len(broadcast_dimensions):
    msg = ('broadcast_in_dim broadcast_dimensions must have length equal to '
           'operand ndim, got broadcast_dimensions {} for operand ndim {}.')
    raise TypeError(msg.format(broadcast_dimensions, operand.ndim))
  if not set(broadcast_dimensions).issubset(set(range(len(shape)))):
    msg = ('broadcast_in_dim broadcast_dimensions must be a subset of output '
           'dimensions, got {} for operand ndim {} and shape {}.')
    raise TypeError(msg.format(broadcast_dimensions, operand.ndim, shape))
  return shape

def _broadcast_in_dim_transpose_rule(t, shape, broadcast_dimensions):
  axes = tuple(onp.delete(range(len(shape)), broadcast_dimensions))
  return [_reduce_sum(t, axes)]

def _broadcast_in_dim_batch_rule(batched_args, batch_dims, shape,
                                 broadcast_dimensions):
  operand, = batched_args
  bdim, = batch_dims
  new_shape = list(shape)
  new_shape.insert(bdim, operand.shape[bdim])
  new_broadcast_dimensions = [d if d < bdim else d + 1 for d in broadcast_dimensions]
  new_broadcast_dimensions.insert(bdim, bdim)
  return broadcast_in_dim(operand, new_shape, new_broadcast_dimensions), bdim

def _broadcast_in_dim_papply_rule(name, vals, dims, shape, broadcast_dimensions):
  operand, = vals
  dim, = dims
  out_dim = broadcast_dimensions[dim]
  if shape[out_dim] != shape[dim]:
    raise ValueError(
        "broadcast_in_dim changes hidden dimension size: {} to {}".format(
            shape[dim], shape[out_dim]))
  sub_bdims = tuple(onp.delete(broadcast_dimensions, dim))
  sub_shape = tuple(onp.delete(shape, out_dim))
  return broadcast_in_dim(operand, sub_shape, sub_bdims), out_dim


broadcast_in_dim_p = standard_primitive(
    _broadcast_in_dim_shape_rule, _input_dtype, 'broadcast_in_dim')
ad.deflinear(broadcast_in_dim_p, _broadcast_in_dim_transpose_rule)
batching.primitive_batchers[broadcast_in_dim_p] = _broadcast_in_dim_batch_rule
parallel.papply_primitive_rules[broadcast_in_dim_p] = _broadcast_in_dim_papply_rule


def _clamp_shape_rule(min, operand, max):
  if min.shape and min.shape != operand.shape:
    m = "clamp requires min.shape == operand.shape or min.shape == (), got {}."
    raise TypeError(m.format(min.shape))
  if max.shape and max.shape != operand.shape:
    m = "clamp requires max.shape == operand.shape or max.shape == (), got {}."
    raise TypeError(m.format(max.shape))
  return operand.shape

_clamp_dtype_rule = partial(binop_dtype_rule, _input_dtype, [_any, _any, _any],
                            'clamp')

clamp_p = standard_primitive(_clamp_shape_rule, _clamp_dtype_rule, 'clamp')
ad.defjvp(clamp_p,
          lambda g, min, operand, max:
          select(bitwise_and(gt(min, operand), lt(min, max)),
                 _brcast(g, operand), _zeros(operand)),
          lambda g, min, operand, max:
          select(bitwise_and(gt(operand, min), lt(operand, max)),
                 g, _zeros(operand)),
          lambda g, min, operand, max:
          select(lt(max, operand), _brcast(g, operand), _zeros(operand)))


def _concatenate_shape_rule(*operands, **kwargs):
  dimension = kwargs.pop('dimension')
  if not operands:
    msg = "concatenate expects at least one operand, got 0."
    raise TypeError(msg)
  if not all(isinstance(operand, UnshapedArray) for operand in operands):
    msg = "All objects to concatenate must be arrays, got {}."
    op = next(op for op in operands if not isinstance(op, UnshapedArray))
    raise TypeError(msg.format(type(op)))
  if len(set(operand.ndim for operand in operands)) != 1:
    msg = "Cannot concatenate arrays with different ranks, got {}."
    raise TypeError(msg.format(", ".join(str(o.ndim) for o in operands)))
  shapes = onp.array([operand.shape for operand in operands])
  if not 0 <= dimension < shapes.shape[1]:
    msg = "concatenate dimension out of bounds: dimension {} for shapes {}."
    raise TypeError(msg.format(dimension, ", ".join(map(str, shapes))))
  if not onp.all(onp.delete(shapes[0] == shapes, dimension, axis=1)):
    msg = ("Cannot concatenate arrays with shapes that differ in dimensions "
           "other than the one being concatenated: dimension {} for shapes {}.")
    raise TypeError(msg.format(dimension, ", ".join(map(str, shapes))))

  concat_size = sum(o.shape[dimension] for o in operands)
  ex_shape = operands[0].shape
  return ex_shape[:dimension] + (concat_size,) + ex_shape[dimension+1:]

def _concatenate_dtype_rule(*operands, **kwargs):
  _check_same_dtypes('concatenate', False, *(o.dtype for o in operands))
  return operands[0].dtype

def _concatenate_translation_rule(c, *operands, **kwargs):
  dimension = kwargs.pop('dimension')
  return c.Concatenate(operands, dimension=dimension)

def _concatenate_transpose_rule(t, *operands, **kwargs):
  dimension = kwargs.pop('dimension')
  operand_shapes = kwargs.pop('operand_shapes')

  if t is ad_util.zero:
    return [ad_util.zero if o is None else None for o in operands]
  else:
    limit_points = onp.cumsum([shape[dimension] for shape in operand_shapes])
    starts = onp.zeros((len(operands), t.ndim), dtype=int)
    starts[1:, dimension] = limit_points[:-1]
    limits = onp.tile(t.shape, (len(operands), 1))
    limits[:, dimension] = limit_points

    return [slice(t, start, limit) if o is None else None
            for o, start, limit in zip(operands, starts, limits)]

def _concatenate_batch_rule(batched_args, batch_dims, dimension, operand_shapes):
  size = next(op.shape[bdim] for op, bdim in zip(batched_args, batch_dims)
              if bdim is not None)
  operands = [batching.move_dim_to_front(op, bdim) if bdim is not None
              else broadcast(op, (size,))
              for op, bdim in zip(batched_args, batch_dims)]
  return concatenate(operands, dimension + 1), 0

concatenate_p = standard_primitive(
    _concatenate_shape_rule, _concatenate_dtype_rule, 'concatenate',
    _concatenate_translation_rule)
ad.deflinear(concatenate_p, _concatenate_transpose_rule)
ad.primitive_transposes[concatenate_p] = _concatenate_transpose_rule
batching.primitive_batchers[concatenate_p] = _concatenate_batch_rule


def _pad_shape_rule(operand, padding_value, padding_config):
  if operand.dtype != padding_value.dtype:
    msg = "pad operand and padding_value must be same dtype: got {} and {}."
    raise TypeError(msg.format(operand.dtype, padding_value.dtype))

  lo, hi, interior = zip(*padding_config)
  out_shape = onp.add(onp.add(onp.add(lo, hi), operand.shape),
                      onp.multiply(interior, onp.subtract(operand.shape, 1)))
  return tuple(out_shape)

def _pad_transpose(t, operand, padding_value, padding_config):
  lo, hi, interior = zip(*padding_config)

  total = lambda x: _reduce_sum(x, list(range(t.ndim)))

  def t_op():
    unpad_config = zip(onp.negative(lo), onp.negative(hi), onp.zeros_like(interior))
    unpadded = pad(t, onp.array(0., t.dtype), unpad_config)
    return slice(unpadded, onp.zeros_like(lo), unpadded.shape, onp.add(interior, 1))

  t_operand = t_op() if operand is None else None
  t_padv = sub(total(t), total(t_operand)) if padding_value is None else None

  return [t_operand, t_padv]

def _pad_batch_rule(batched_args, batch_dims, padding_config):
  operand, padding_value = batched_args
  operand_bdim, padding_value_bdim = batch_dims
  if padding_value_bdim is None:
    assert operand_bdim is not None
    padding_config = list(padding_config)
    padding_config.insert(operand_bdim, (0, 0, 0))
    return pad(operand, padding_value, padding_config), operand_bdim
  else:
    raise NotImplementedError  # loop and stack

pad_p = standard_primitive(_pad_shape_rule, _input_dtype, 'pad')
ad.deflinear(pad_p, _pad_transpose)
ad.primitive_transposes[pad_p] = _pad_transpose
batching.primitive_batchers[pad_p] = _pad_batch_rule


def _reshape_shape_rule(operand, new_sizes, dimensions, **unused_kwargs):
  if not onp.all(onp.greater_equal(new_sizes, 0)):
    msg = 'reshape new_sizes must all be positive, got {}.'
    raise TypeError(msg.format(new_sizes))
  if prod(onp.shape(operand)) != prod(new_sizes):
    msg = 'reshape total size must be unchanged, got new_sizes {} for shape {}.'
    raise TypeError(msg.format(new_sizes, onp.shape(operand)))
  if dimensions is not None:
    if set(dimensions) != set(range(onp.ndim(operand))):
      msg = ('reshape dimensions must be a permutation of operand dimensions, '
             'got dimensions {} for shape {}.')
      raise TypeError(msg.format(dimensions, onp.shape(operand)))
  return tuple(new_sizes)

def _reshape_dtype_rule(operand, new_sizes, dimensions, **unused_kwargs):
  return operand.dtype

def _reshape_translation_rule(c, operand, new_sizes, dimensions, old_sizes):
  del old_sizes  # Unused.
  return c.Reshape(operand, new_sizes=new_sizes, dimensions=dimensions)

def _reshape_transpose_rule(t, new_sizes, dimensions, old_sizes):
  out = reshape(t, old_sizes)
  if dimensions is None:
    return [out]
  else:
    return [transpose(out, onp.argsort(dimensions))]

def _reshape_batch_rule(batched_args, batch_dims, new_sizes, dimensions, **unused):
  operand, = batched_args
  bdim, = batch_dims
  operand = batching.move_dim_to_front(operand, bdim)
  if dimensions is not None:
    raise NotImplementedError  # TODO(mattjj): handle reshape w/ dimensions
    dimensions = (0,) + tuple(onp.add(1, dimensions))
  return reshape(operand, operand.shape[:1] + new_sizes, dimensions), 0

reshape_p = standard_primitive(_reshape_shape_rule, _reshape_dtype_rule,
                               'reshape', _reshape_translation_rule)
ad.deflinear(reshape_p, _reshape_transpose_rule)
batching.primitive_batchers[reshape_p] = _reshape_batch_rule


def _rev_shape_rule(operand, dimensions):
  _check_shapelike('rev', 'dimensions', dimensions)
  if len(set(dimensions)) != len(dimensions):
    msg = 'rev dimensions must be unique, got {}.'
    raise TypeError(msg.format(dimensions))
  if not _max(dimensions) < operand.ndim:
    msg = ('rev dimensions must all be less than operand ndim, got dimensions '
           '{} for operand ndim {}.')
    raise TypeError(msg.format(dimensions, operand.ndim))
  return operand.shape

def _rev_batch_rule(batched_args, batch_dims, dimensions):
  operand, = batched_args
  bdim, = batch_dims
  new_dimensions = [i + 1 if i >= bdim else i for i in dimensions]
  return rev(operand, new_dimensions), bdim

rev_p = standard_primitive(_rev_shape_rule, _input_dtype, 'rev')
ad.deflinear(rev_p, lambda t, dimensions: [rev(t, dimensions)])
batching.primitive_batchers[rev_p] = _rev_batch_rule


def _transpose_shape_rule(operand, permutation):
  if not isinstance(permutation, (tuple, list, onp.ndarray)):
    msg = "transpose permutation must be a tuple/list/ndarray, got {}."
    raise TypeError(msg.format(type(permutation)))
  if tuple(sorted(permutation)) != tuple(range(operand.ndim)):
    msg = ("transpose permutation isn't a permutation of operand dimensions, "
           "got permutation {} for operand shape {}.")
    raise TypeError(msg.format(permutation, operand.shape))
  return tuple(onp.take(operand.shape, permutation))

def _transpose_batch_rule(batched_args, batch_dims, permutation):
  operand, = batched_args
  bdim, = batch_dims
  perm = (bdim,) + tuple(i if i < bdim else i+1 for i in permutation)
  return transpose(operand, perm), 0

transpose_p = standard_primitive(_transpose_shape_rule, _input_dtype,
                                 'transpose')
ad.deflinear(transpose_p,
             lambda t, permutation: [transpose(t, onp.argsort(permutation))])
batching.primitive_batchers[transpose_p] = _transpose_batch_rule


def _select_shape_rule(pred, on_true, on_false):
  if on_true.shape != on_false.shape:
    msg = "select on_true and on_false must have the same shape, got {} and {}."
    raise TypeError(msg.format(on_true.shape, on_false.shape))
  if pred.shape and pred.shape != on_true.shape:
    msg = ("select pred must be scalar or have the same shape as on_true and "
           "on_false, got pred shape {} for on_true and on_false of shape {}.")
    raise TypeError(msg.format(pred.shape, on_true.shape))
  return on_true.shape

def _select_dtype_rule(pred, on_true, on_false):
  _check_same_dtypes("select", False, on_true.dtype, on_false.dtype)
  if not onp.issubdtype(pred.dtype, onp.bool_):
    msg = "select pred must be boolean type, got {}."
    raise TypeError(msg.format(pred.dtype))
  return on_true.dtype

def _select_transpose_rule(t, pred, on_true, on_false):
  assert pred is not None
  if t is ad_util.zero:
    return [None,
            ad_util.zero if on_true is None else None,
            ad_util.zero if on_false is None else None]
  else:
    zeros = full_like(t, 0)
    return [None,
            select(pred, t, zeros) if on_true is None else None,
            select(pred, zeros, t) if on_false is None else None]

def _select_batch_rule(batched_args, batch_dims, **unused_kwargs):
  pred, on_true, on_false, = batched_args
  pred_bdim, ot_bdim, of_bdim = batch_dims
  size = next(x.shape[i] for x, i in zip(batched_args, batch_dims)
              if i is not None)

  # avoid transposes and some broadcasts in special cases
  if pred_bdim == ot_bdim == of_bdim:
    if onp.shape(pred) == onp.shape(on_true):
      return select(pred, on_true, on_false), pred_bdim
    else:
      # vmapped function had a scalar pred with nonscalar args
      assert onp.ndim(pred) == 1
      pred = broadcast_in_dim(pred, on_true.shape, [pred_bdim])
      return select(pred, on_true, on_false), pred_bdim
  elif onp.ndim(pred) == 0 and ot_bdim is not None and of_bdim is not None:
    if ot_bdim == of_bdim:
      return select(pred, on_true, on_false), ot_bdim
    else:
      assert onp.shape(on_true) == onp.shape(on_false)
      on_false = batching.moveaxis(size, ot_bdim, of_bdim, on_false)
      return select(pred, on_true, on_false), ot_bdim

  pred = batching.bdim_at_front(pred, pred_bdim, size, force_broadcast=True)
  on_true = batching.bdim_at_front(on_true, ot_bdim, size, force_broadcast=True)
  on_false = batching.bdim_at_front(on_false, of_bdim, size, force_broadcast=True)
  assert onp.shape(on_true) == onp.shape(on_false)
  if 0 < onp.ndim(pred) < onp.ndim(on_true):
    # vmapped function had a scalar pred with nonscalar args
    assert onp.ndim(pred) == 1
    pred = broadcast_in_dim(pred, on_true.shape, [0])
  return select(pred, on_true, on_false), 0

select_p = standard_primitive(_select_shape_rule, _select_dtype_rule, 'select')
ad.defjvp(select_p,
          None,
          lambda g, b, x, y: select(b, g, _zeros(g)),
          lambda g, b, x, y: select(b, _zeros(g), g))
ad.primitive_transposes[select_p] = _select_transpose_rule
batching.primitive_batchers[select_p] = _select_batch_rule


def _slice_shape_rule(operand, start_indices, limit_indices, strides,
                      operand_shape):
  _check_shapelike("slice", "start_indices", start_indices)
  _check_shapelike("slice", "limit_indices", limit_indices)
  if operand.ndim != len(start_indices):
    msg = ("slice start_indices must have length equal to the number of "
           "dimensions of the operand, got indices {} for operand shape {}.")
    raise TypeError(msg.format(start_indices, operand.shape))
  if len(start_indices) != len(limit_indices):
    msg = ("slice limit_indices must have the same length as start_indices, "
           "got start_inidices {} and limit_indices {}.")
    raise TypeError(msg.format(start_indices, limit_indices))
  if not onp.all(onp.less_equal(limit_indices, operand.shape)):
    msg = ("slice limit_indices must be less than or equal to operand shape, "
           "got limit_indices {} for operand shape {}.")
    raise TypeError(msg.format(limit_indices, operand.shape))
  if not onp.all(onp.greater_equal(start_indices, 0)):
    msg = ("slice start_indices must be greater than or equal to zero, "
           "got start_indices of {}.")
    raise TypeError(msg.format(start_indices))
  if not onp.all(onp.greater_equal(limit_indices, start_indices)):
    msg = ("slice limit_indices must be greater than or equal to start_indices,"
           " got start_indices {} and limit_indices {}.")
    raise TypeError(msg.format(start_indices, limit_indices))
  if strides is None:
    strides = onp.ones(operand.ndim, onp.int32)
  else:
    _check_shapelike("slice", "strides", strides)
    if len(strides) != operand.ndim:
      msg = ("slice strides must have length equal to the number of dimensions "
             "of the operand, got strides {} for operand shape {}.")
      raise TypeError(msg.format(strides, operand.shape))
    if not onp.all(onp.greater(strides, 0)):
      msg = "slice strides must be positive, got {}"
      raise TypeError(msg.format(strides))

  result_shape = onp.floor_divide(
      onp.add(onp.subtract(limit_indices, start_indices), strides) - 1, strides)
  return tuple(result_shape)

def _slice_translation_rule(c, operand, start_indices, limit_indices, strides,
                            operand_shape):
  return c.Slice(operand, start_indices, limit_indices, strides)

def _slice_transpose_rule(t, start_indices, limit_indices, strides,
                          operand_shape):
  if strides is None or onp.all(onp.equal(strides, 1)):
    pads = zip(start_indices, onp.subtract(operand_shape, limit_indices),
               (0,) * len(start_indices))
  else:
    real_limits = onp.add(onp.add(start_indices, 1),
                          onp.multiply(onp.subtract(t.shape, 1), strides))
    pads = zip(start_indices, onp.subtract(operand_shape, real_limits),
               onp.subtract(strides, 1))
  result = pad(t, _const(t, 0), pads)
  assert result.shape == operand_shape
  return [result]

def _slice_batching_rule(batched_args, batch_dims, start_indices, limit_indices,
                         strides, **unused_kwargs):
  operand, = batched_args
  bdim, = batch_dims

  new_start_indices = list(start_indices)
  new_start_indices.insert(bdim, 0)

  new_limit_indices = list(limit_indices)
  new_limit_indices.insert(bdim, operand.shape[bdim])

  if strides is None:
    new_strides = None
  else:
    new_strides = list(strides)
    new_strides.insert(bdim, 1)

  out = slice(operand, new_start_indices, new_limit_indices, new_strides)
  return out, bdim

slice_p = standard_primitive(_slice_shape_rule, _input_dtype, 'slice',
                             _slice_translation_rule)
ad.deflinear(slice_p, _slice_transpose_rule)
batching.primitive_batchers[slice_p] = _slice_batching_rule


def _dynamic_slice_shape_rule(operand, start_indices, slice_sizes,
                              operand_shape):
  if operand.ndim != len(start_indices):
    msg = ("dynamic_slice start_indices must have length equal to the number "
           "of dimensions of the operand, got indices {} for operand shape {}.")
    raise TypeError(msg.format(start_indices, operand.shape))
  if len(start_indices) != len(slice_sizes):
    msg = ("dynamic_slice slice_sizes must have the same length as "
           "start_indices, got start_inidices length {} and slice_sizes {}.")
    raise TypeError(msg.format(len(start_indices), slice_sizes))
  if not onp.all(onp.less_equal(slice_sizes, operand.shape)):
    msg = ("slice slice_sizes must be less than or equal to operand shape, "
           "got slice_sizes {} for operand shape {}.")
    raise TypeError(msg.format(slice_sizes, operand.shape))
  if not onp.all(onp.greater_equal(slice_sizes, 0)):
    msg = ("slice slice_sizes must be greater than or equal to zero, "
           "got slice_sizes of {}.")
    raise TypeError(msg.format(slice_sizes))
  return tuple(slice_sizes)

def _dynamic_slice_translation_rule(c, operand, start_indices, slice_sizes,
                                    operand_shape):
  return c.DynamicSlice(operand, start_indices, slice_sizes)

def _dynamic_slice_jvp_rule(g, operand, start_indices, slice_sizes,
                            operand_shape):
  return dynamic_slice(g, start_indices, slice_sizes)

def _dynamic_slice_transpose_rule(t, operand, start_indices, slice_sizes,
                                  operand_shape):
  assert operand is None
  zeros = broadcast(_const(t, 0), operand_shape)
  return [dynamic_update_slice(zeros, t, start_indices), ad_util.zero]

def _dynamic_slice_batching_rule(batched_args, batch_dims, slice_sizes,
                                 operand_shape):
  # A dynamic slice is a special case of gather; we can delegate to the gather
  # batching rule.
  # TODO(phawkins): consider removing dynamic_slice entirely and using gather
  # always.
  dims = tuple(range(len(operand_shape)))
  dnums = GatherDimensionNumbers(offset_dims=dims, collapsed_slice_dims=(),
                                 start_index_map=dims)
  return _gather_batching_rule(batched_args, batch_dims, dnums, slice_sizes,
                               operand_shape)


dynamic_slice_p = standard_primitive(
    _dynamic_slice_shape_rule, _input_dtype, 'dynamic_slice',
    _dynamic_slice_translation_rule)
ad.defjvp(dynamic_slice_p, _dynamic_slice_jvp_rule, None)
ad.primitive_transposes[dynamic_slice_p] = _dynamic_slice_transpose_rule
batching.primitive_batchers[dynamic_slice_p] = _dynamic_slice_batching_rule


def _dynamic_update_slice_shape_rule(operand, update, start_indices,
                                     update_shape):
  if operand.ndim != update.ndim:
    msg = ("dynamic_update_slice update must have the same rank as operand, "
           "got update shape {} for operand shape {}.")
    raise TypeError(msg.format(update.shape, operand.shape))
  if operand.ndim != len(start_indices):
    msg = ("dynamic_update_slice start_indices must have length equal to the "
           "rank of operand, got indices {} for operand shape {}.")
    raise TypeError(msg.format(start_indices, operand.shape))
  if not onp.all(onp.less_equal(update.shape, operand.shape)):
    msg = ("dynamic_update_slice update shape must be smaller than operand "
           "shape, got update shape {} for operand shape {}.")
    raise TypeError(msg.format(update.shape, operand.shape))
  return operand.shape

def _dynamic_update_slice_dtype_rule(operand, update, start_indices,
                                     update_shape):
  _check_same_dtypes("dynamic_update_slice", False, operand.dtype, update.dtype)
  return operand.dtype

def _dynamic_update_slice_jvp(primals, tangents, update_shape):
  operand, update, start_indices = primals
  g_operand, g_update, g_start_indices = tangents
  assert g_start_indices is ad_util.zero
  val_out = dynamic_update_slice(operand, update, start_indices)
  if g_operand is ad_util.zero and g_update is ad_util.zero:
    tangent_out = ad_util.zero
  else:
    g_operand = ad.instantiate_zeros(operand, g_operand)
    g_update = ad.instantiate_zeros(update, g_update)
    tangent_out = dynamic_update_slice(g_operand, g_update, start_indices)
  return val_out, tangent_out

def _dynamic_update_slice_transpose_rule(t, operand, update, start_indices,
                                         update_shape):
  assert start_indices is not None
  dus = dynamic_update_slice
  ds = dynamic_slice
  zeros = _zeros(t, shape=update_shape)
  operand_t = dus(t, zeros, start_indices) if operand is None else None
  update_t = ds(t, start_indices, update_shape) if update is None else None
  return [operand_t, update_t, None]

def _dynamic_update_slice_translation_rule(c, operand, update, start_indices,
                                           update_shape):
  return c.DynamicUpdateSlice(operand, update, start_indices)

dynamic_update_slice_p = standard_primitive(
    _dynamic_update_slice_shape_rule, _dynamic_update_slice_dtype_rule,
    'dynamic_update_slice', _dynamic_update_slice_translation_rule)
ad.primitive_jvps[dynamic_update_slice_p] = _dynamic_update_slice_jvp
ad.primitive_transposes[dynamic_update_slice_p] = \
    _dynamic_update_slice_transpose_rule



class GatherDimensionNumbers(collections.namedtuple(
    "GatherDimensionNumbers",
    ["offset_dims", "collapsed_slice_dims", "start_index_map"])):
  """
  Describes the dimension number arguments to an `XLA's Gather operator
  <https://www.tensorflow.org/xla/operation_semantics#gather>`_. See the XLA
  documentation for more details of what the dimension numbers mean.

  Args:
    offset_dims: the set of dimensions in the `gather` output that offset into
      an array sliced from `operand`. Must be a tuple of integers in ascending
      order, each representing a dimension number of the output.
    collapsed_slice_dims: the set of dimensions `i` in `operand` that have
      `slice_sizes[i] == 1` and that should not have a corresponding dimension
      in the output of the gather. Must be a tuple of integers in ascending
      order.
    start_index_map: for each dimension in `start_indices`, gives the
      corresponding dimension in `operand` that is to be sliced. Must be a
      tuple of integers with size equal to `start_indices.shape[-1]`.

  Unlike XLA's `GatherDimensionNumbers` structure, `index_vector_dim` is
  implicit; there is always an index vector dimension and it must always be the
  last dimension. To gather scalar indices, add a trailing dimension of size 1.
  """

def _gather_dimensions_proto(indices_shape, dimension_numbers):
  assert type(dimension_numbers) is GatherDimensionNumbers
  proto = xla_bridge.xla_data_pb2.GatherDimensionNumbers()
  proto.offset_dims.extend(dimension_numbers.offset_dims)
  proto.collapsed_slice_dims.extend(dimension_numbers.collapsed_slice_dims)
  proto.start_index_map.extend(dimension_numbers.start_index_map)
  assert indices_shape.rank() > 0
  proto.index_vector_dim = indices_shape.rank() - 1
  return proto

def _gather_dtype_rule(operand, start_indices, **kwargs):
  if not onp.issubdtype(start_indices.dtype, onp.integer):
    raise ValueError("start_indices must have an integer type")
  return xla_bridge.canonicalize_dtype(operand.dtype)

def _gather_shape_rule(operand, start_indices, dimension_numbers, slice_sizes,
                       operand_shape):
  assert operand.shape == operand_shape
  if len(operand_shape) != len(slice_sizes):
    msg = ("slice_sizes must have rank equal to the gather operand; "
          "operand.shape={}, slice_sizes={}".format(operand_shape, slice_sizes))
    raise ValueError(msg)
  expanded_start_indices_shape = list(start_indices.shape)
  result_rank = len(dimension_numbers.offset_dims)
  result_rank += len(expanded_start_indices_shape) - 1
  output_shape = []
  offset_dims_seen = 0
  gather_dims_seen = 0
  for i in xrange(result_rank):
    if i in dimension_numbers.offset_dims:
      while offset_dims_seen in dimension_numbers.collapsed_slice_dims:
        offset_dims_seen += 1
      output_shape.append(slice_sizes[offset_dims_seen])
      offset_dims_seen += 1
    else:
      output_shape.append(expanded_start_indices_shape[gather_dims_seen])
      gather_dims_seen += 1
  return tuple(output_shape)

def _gather_translation_rule(c, operand, start_indices, dimension_numbers,
                             slice_sizes, operand_shape):
  indices_shape = c.GetShape(start_indices)
  return c.Gather(
    operand, start_indices,
    _gather_dimensions_proto(indices_shape, dimension_numbers), slice_sizes)

def _gather_jvp_rule(g, operand, start_indices, dimension_numbers, slice_sizes,
                     operand_shape):
  return gather(g, start_indices, dimension_numbers, slice_sizes)

def _gather_transpose_rule(t, operand, start_indices, dimension_numbers,
                          slice_sizes, operand_shape):
  assert operand is None
  if t is ad_util.zero:
    return [ad_util.zero, ad_util.zero]
  zeros = broadcast(_const(t, 0), operand_shape)
  scatter_dnums = ScatterDimensionNumbers(
    update_window_dims=dimension_numbers.offset_dims,
    inserted_window_dims=dimension_numbers.collapsed_slice_dims,
    scatter_dims_to_operand_dims=dimension_numbers.start_index_map)
  return [scatter_add(zeros, start_indices, t, scatter_dnums), ad_util.zero]

def _gather_batching_rule(batched_args, batch_dims, dimension_numbers,
                          slice_sizes, operand_shape):
  operand, start_indices = batched_args
  operand_bdim, start_indices_bdim = batch_dims

  if operand_bdim is not None and start_indices_bdim is None:
    operand = batching.move_dim_to_front(operand, operand_bdim)
    slice_sizes = (operand.shape[0],) + slice_sizes
    offset_dims = (0,) + tuple(onp.add(1, dimension_numbers.offset_dims))
    collapsed_slice_dims = tuple(onp.add(1, dimension_numbers.collapsed_slice_dims))
    start_index_map = tuple(onp.add(1, dimension_numbers.start_index_map))
    dnums = GatherDimensionNumbers(
        offset_dims=offset_dims,
        collapsed_slice_dims=collapsed_slice_dims,
        start_index_map=start_index_map)
    return gather(operand, start_indices, dimension_numbers=dnums,
                  slice_sizes=slice_sizes), 0

  elif operand_bdim is None and start_indices_bdim is not None:
    start_indices = batching.move_dim_to_front(start_indices, start_indices_bdim)
    offset_dims = tuple(onp.add(1, dimension_numbers.offset_dims))
    dnums = GatherDimensionNumbers(
        offset_dims=offset_dims,
        collapsed_slice_dims=dimension_numbers.collapsed_slice_dims,
        start_index_map=dimension_numbers.start_index_map)
    return gather(operand, start_indices, dimension_numbers=dnums,
                  slice_sizes=slice_sizes), 0

  else:
    # move our batch dimensions to the front to preserve sanity
    operand = batching.move_dim_to_front(operand, operand_bdim)
    start_indices = batching.move_dim_to_front(start_indices, start_indices_bdim)

    # Example: user code had start_indices shape (3, 4, 5), and we have to deal
    # with start_indices shape (7, 3, 4, 5). We transform that to a
    # start_indices of shape (7, 3, 4, 6) where we concatenated an iota that
    # counts along our batch dimension to the front of the ndindex.
    count_shape = list(start_indices.shape)
    count_shape[-1] = 1
    counts = broadcasted_iota(start_indices.dtype, tuple(count_shape), 0)
    start_indices = concatenate([counts, start_indices], len(count_shape) - 1)

    slice_sizes = (1,) + slice_sizes
    collapsed_slice_dims = (0,) + tuple(onp.add(1, dimension_numbers.collapsed_slice_dims))
    offset_dims = tuple(onp.add(1, dimension_numbers.offset_dims))
    start_index_map = (0,) + tuple(onp.add(1, dimension_numbers.start_index_map))

    dnums = GatherDimensionNumbers(
        offset_dims=offset_dims,
        collapsed_slice_dims=collapsed_slice_dims,
        start_index_map=start_index_map)
    return gather(operand, start_indices, dimension_numbers=dnums,
                  slice_sizes=slice_sizes), 0

def _gather_serial_pmap_rule(vals, axes):
  val, = vals
  return val, None

gather_p = standard_primitive(
    _gather_shape_rule, _gather_dtype_rule, 'gather',
    _gather_translation_rule)
ad.defjvp(gather_p, _gather_jvp_rule, None)
ad.primitive_transposes[gather_p] = _gather_transpose_rule
batching.primitive_batchers[gather_p] = _gather_batching_rule
parallel.serial_pmap_primitive_rules[gather_p] = _gather_serial_pmap_rule


class ScatterDimensionNumbers(collections.namedtuple(
    "ScatterDimensionNumbers",
    ["update_window_dims", "inserted_window_dims",
     "scatter_dims_to_operand_dims"])):
  """
  Describes the dimension number arguments to an `XLA's Scatter operator
  <https://www.tensorflow.org/xla/operation_semantics#scatter>`_. See the XLA
  documentation for more details of what the dimension numbers mean.

  Args:
    update_window_dims: the set of dimensions in the `updates` that are window
      dimensions. Must be a tuple of integers in ascending
      order, each representing a dimension number.
    inserted_window_dims: the set of size 1 window dimensions that must be inserted
      into the shape of `updates`. Must be a tuple of integers in ascending
      order, each representing a dimension number of the output. These are the
      mirror image of `collapsed_slice_dims` in the case of `gather`.
    scatter_dims_to_operand_dims: for each dimension in `scatter_indices`, gives
      the corresponding dimension in `operand`. Must be a sequence of integers
      with size equal to indices.shape[-1].

  Unlike XLA's `ScatterDimensionNumbers` structure, `index_vector_dim` is
  implicit; there is always an index vector dimension and it must always be the
  last dimension. To scatter scalar indices, add a trailing dimension of size 1.
  """

def _scatter_dimensions_proto(indices_shape, dimension_numbers):
  assert type(dimension_numbers) is ScatterDimensionNumbers
  proto = xla_bridge.xla_data_pb2.ScatterDimensionNumbers()
  proto.update_window_dims.extend(dimension_numbers.update_window_dims)
  proto.inserted_window_dims.extend(dimension_numbers.inserted_window_dims)
  proto.scatter_dims_to_operand_dims.extend(
      dimension_numbers.scatter_dims_to_operand_dims)
  assert indices_shape.rank() > 0
  proto.index_vector_dim = indices_shape.rank() - 1
  return proto

def _scatter_dtype_rule(operand, scatter_indices, updates, **kwargs):
  if not onp.issubdtype(scatter_indices.dtype, onp.integer):
    raise ValueError("scatter_indices must have an integer type")
  _check_same_dtypes("scatter", False, operand.dtype, updates.dtype)
  return xla_bridge.canonicalize_dtype(operand.dtype)

def _scatter_shape_rule(operand, scatter_indices, updates, **kwargs):
  return operand.shape

def _scatter_translation_rule(c, operand, scatter_indices, updates,
                              update_jaxpr, update_consts, dimension_numbers,
                              updates_shape):
  dtype = c.GetShape(operand).numpy_dtype()
  init_value = c.Constant(onp.array(0, dtype))
  update_computation = _reduction_computation(
      c, update_jaxpr, update_consts, init_value)
  indices_shape = c.GetShape(scatter_indices)
  return c.Scatter(operand, scatter_indices, updates, update_computation,
                  _scatter_dimensions_proto(indices_shape, dimension_numbers))

def _scatter_add_jvp(primals, tangents, update_jaxpr, update_consts,
                     dimension_numbers, updates_shape):
  operand, scatter_indices, updates = primals
  g_operand, g_scatter_indices, g_updates = tangents
  assert g_scatter_indices is ad_util.zero
  val_out = scatter_add_p.bind(
      operand, scatter_indices, updates, update_jaxpr=update_jaxpr,
      update_consts=update_consts, dimension_numbers=dimension_numbers,
      updates_shape=updates_shape)
  if g_operand is ad_util.zero and g_updates is ad_util.zero:
    tangent_out = ad_util.zero
  else:
    g_operand = ad.instantiate_zeros(operand, g_operand)
    g_updates = ad.instantiate_zeros(updates, g_updates)
    tangent_out = scatter_add_p.bind(
        g_operand, scatter_indices, g_updates, update_jaxpr=update_jaxpr,
        update_consts=update_consts, dimension_numbers=dimension_numbers,
        updates_shape=updates_shape)
  return val_out, tangent_out

def _scatter_add_transpose_rule(t, operand, scatter_indices, updates,
                                update_jaxpr, update_consts, dimension_numbers,
                                updates_shape):
  assert scatter_indices is not None
  operand_t = update_t = None
  if operand is None:
    operand_t = t

  if updates is None:
    gather_dnums = GatherDimensionNumbers(
      offset_dims=dimension_numbers.update_window_dims,
      collapsed_slice_dims=dimension_numbers.inserted_window_dims,
      start_index_map=dimension_numbers.scatter_dims_to_operand_dims)
    slice_sizes = []
    pos = 0
    for i in xrange(len(t.shape)):
      if i in dimension_numbers.inserted_window_dims:
        slice_sizes.append(1)
      else:
        slice_sizes.append(updates_shape[dimension_numbers.update_window_dims[pos]])
        pos += 1
    update_t = gather(t, scatter_indices, dimension_numbers=gather_dnums,
                      slice_sizes=slice_sizes)
  return [operand_t, None, update_t]

def _scatter_batching_rule(
  scatter_op, batched_args, batch_dims, update_jaxpr, update_consts,
  dimension_numbers, updates_shape):
  operand, scatter_indices, updates = batched_args
  operand_bdim, scatter_indices_bdim, updates_bdim = batch_dims
  del update_jaxpr, update_consts, updates_shape  # Unused.

  # move the operand batch dim to the front if it is not None, otherwise create
  # it at the front (so that we can scatter into it)
  size = next(x.shape[ax] for x, ax in zip(batched_args, batch_dims)
              if ax is not None)
  operand = batching.bdim_at_front(operand, operand_bdim, broadcast_size=size,
                                   force_broadcast=True)
  operand_bdim = 0

  if scatter_indices_bdim is not None and updates_bdim is None:
    raise NotImplementedError  # TODO(mattjj,phawkins)
  elif scatter_indices_bdim is None and updates_bdim is not None:
    updates = batching.move_dim_to_front(updates, updates_bdim)
    inserted_window_dims = tuple(onp.add(1, dimension_numbers.inserted_window_dims))
    update_window_dims = (0,) + tuple(onp.add(1, dimension_numbers.update_window_dims))
    scatter_dims_to_operand_dims = tuple(onp.add(1, dimension_numbers.scatter_dims_to_operand_dims))
    dnums = ScatterDimensionNumbers(
        update_window_dims=update_window_dims,
        inserted_window_dims=inserted_window_dims,
        scatter_dims_to_operand_dims=scatter_dims_to_operand_dims)
    return scatter_op(operand, scatter_indices, updates, dnums), 0
  else:
    # see the third case in _gather_batching_rule for comparison and comments
    scatter_indices = batching.move_dim_to_front(scatter_indices,
                                                 scatter_indices_bdim)
    updates = batching.move_dim_to_front(updates, updates_bdim)

    count_shape = list(scatter_indices.shape)
    count_shape[-1] = 1
    counts = broadcasted_iota(scatter_indices.dtype, tuple(count_shape), 0)
    scatter_indices = concatenate([counts, scatter_indices],
                                  len(count_shape) - 1)

    update_window_dims = tuple(onp.add(1, dimension_numbers.update_window_dims))
    inserted_window_dims = (0,) + tuple(onp.add(1, dimension_numbers.inserted_window_dims))
    scatter_dims_to_operand_dims = (0,) + tuple(onp.add(1, dimension_numbers.scatter_dims_to_operand_dims))

    dnums = ScatterDimensionNumbers(
        update_window_dims=update_window_dims,
        inserted_window_dims=inserted_window_dims,
        scatter_dims_to_operand_dims=scatter_dims_to_operand_dims)
    return scatter_op(operand, scatter_indices, updates, dnums), 0

scatter_add_p = standard_primitive(
    _scatter_shape_rule, _scatter_dtype_rule, 'scatter-add',
    _scatter_translation_rule)
ad.primitive_jvps[scatter_add_p] = _scatter_add_jvp
ad.primitive_transposes[scatter_add_p] = _scatter_add_transpose_rule
batching.primitive_batchers[scatter_add_p] = (
  partial(_scatter_batching_rule, scatter_add))


def _scatter_jvp(primals, tangents, update_jaxpr, update_consts,
                 dimension_numbers, updates_shape):
  operand, scatter_indices, updates = primals
  g_operand, g_scatter_indices, g_updates = tangents
  dnums = dimension_numbers
  assert g_scatter_indices is ad_util.zero

  if g_operand is ad_util.zero and g_updates is ad_util.zero:
    val_out = scatter_p.bind(
      operand, scatter_indices, updates, update_jaxpr=update_jaxpr,
      update_consts=update_consts, dimension_numbers=dnums,
      updates_shape=updates_shape)
    tangent_out = ad_util.zero
    return val_out, tangent_out

  # If there are overlapping indices in the scatter, it is unspecified which
  # update "wins". So we use the following perhaps surprising scheme:
  # a) attach a positive ID to each update in updates, forming (value, id) pairs
  #    (using a new array dimension because scatter doesn't actually support
  #     pairs).
  # b) perform the scatter, yielding (value, id) updates, which we split apart.
  # c) perform the inverse gather on the ids (similar to
  #    _scatter_add_transpose), and use it to build a mask for the tangent of
  #    `updates`.
  # d) perform a scatter-add on the masked JVP values. A benefit of using
  #    scatter-add here is that we don't need a `scatter` transpose rule.

  # a) add unique positive IDs (iotas) to the updates, and zeros to the operand.
  operand_shape = operand.shape
  updates_shape = updates.shape
  updates_dtype = _dtype(updates)

  new_operand = reshape(operand, (1,) + operand_shape)
  new_operand = pad(new_operand, _zero(operand),
                    ((0, 1, 0),) + tuple((0, 0, 0) for _ in operand_shape))

  ids_shape = onp.array(updates_shape)
  ids_shape[dnums.update_window_dims,] = 1
  num_ids = onp.prod(ids_shape)
  update_ids = add(reshape(iota(updates_dtype, num_ids), ids_shape),
                   _ones(updates))

  # TODO(phawkins): there is a potential bug here if the number of updates
  # is large enough to overflow the number of mantissa bits in a float so IDs
  # end up colliding. We could also utilize the exponent and sign bits, with a
  # little more work.
  assert num_ids < (2 ** onp.finfo(updates_dtype).nmant)

  updates = reshape(updates, (1,) + updates_shape)
  reshaped_update_ids = reshape(update_ids, (1,) + updates_shape)
  updates_and_ids = concatenate((updates, reshaped_update_ids), 0)

  new_dnums = ScatterDimensionNumbers(
    update_window_dims=(0,) + tuple(d + 1 for d in dnums.update_window_dims),
    inserted_window_dims=tuple(d + 1 for d in dnums.inserted_window_dims),
    scatter_dims_to_operand_dims=tuple(d + 1 for d in dnums.scatter_dims_to_operand_dims))
  outputs = scatter_p.bind(
      new_operand, scatter_indices, updates_and_ids, update_jaxpr=update_jaxpr,
      update_consts=update_consts, dimension_numbers=new_dnums,
      updates_shape=updates_shape)
  val_out = index_in_dim(outputs, 0, keepdims=False)
  scattered_ids = index_in_dim(outputs, 1, keepdims=False)

  # b) compute the inverse gather that "undoes" the scatter on the id values.
  gather_dnums = GatherDimensionNumbers(
    offset_dims=dnums.update_window_dims,
    collapsed_slice_dims=dnums.inserted_window_dims,
    start_index_map=dnums.scatter_dims_to_operand_dims)
  slice_sizes = []
  pos = 0
  for i in xrange(len(scattered_ids.shape)):
    if i in dnums.inserted_window_dims:
      slice_sizes.append(1)
    else:
      slice_sizes.append(updates_shape[dnums.update_window_dims[pos]])
      pos += 1
  gathered_update_ids = gather(scattered_ids, scatter_indices,
                         dimension_numbers=gather_dnums,
                         slice_sizes=slice_sizes)

  # c) mask off input JVP elements that do not correspond to a primal output.
  g_operand = ad.instantiate_zeros(operand, g_operand)
  g_updates = ad.instantiate_zeros(updates, g_updates)
  masked_g_operand = select(eq(scattered_ids, _zeros(scattered_ids)),
                            g_operand, _zeros(g_operand))
  masked_g_updates = select(eq(update_ids, gathered_update_ids),
                            g_updates, _zeros(g_updates))

  # d) perform a scatter-add to compute the tangent output.
  tangent_out = scatter_add(masked_g_operand, scatter_indices, masked_g_updates,
                            dimension_numbers=dnums)
  return val_out, tangent_out


scatter_p = standard_primitive(
    _scatter_shape_rule, _scatter_dtype_rule, 'scatter',
    _scatter_translation_rule)
ad.primitive_jvps[scatter_p] = _scatter_jvp
batching.primitive_batchers[scatter_p] = (
  partial(_scatter_batching_rule, scatter))


def _reduce_shape_rule(operand, init_value, computation, jaxpr, consts, dimensions):
  return tuple(onp.delete(operand.shape, dimensions))

def _reduce_translation_rule(c, operand, init_value, computation, jaxpr, consts, dimensions):
  xla_computation = _reduction_computation(c, jaxpr, consts, init_value)
  return c.Reduce(operand, init_value, xla_computation, dimensions)

def _reduce_batch_rule(batched_args, batch_dims, computation, jaxpr, consts, dimensions):
  operand, init_value = batched_args
  operand_bdim, init_value_bdim = batch_dims
  if init_value_bdim is None:
    assert operand_bdim is not None
    new_dimensions = [d + bool(d >= operand_bdim) for d in dimensions]
    new_operand_bdim = operand_bdim - onp.sum(onp.less(dimensions, operand_bdim))
    return reduce(operand, init_value, computation, new_dimensions), new_operand_bdim
  else:
    raise NotImplementedError  # loop and stack

def _reduction_computation(c, jaxpr, consts, init_value):
  shape = c.GetShape(init_value)
  return xla.jaxpr_computation(jaxpr, consts, (), shape, shape)

reduce_p = standard_primitive(_reduce_shape_rule, _input_dtype, 'reduce',
                              _reduce_translation_rule)
# batching.primitive_batchers[reduce_p] = _reduce_batch_rule  # TODO(mattjj): test


def _reduce_sum_shape_rule(operand, axes, input_shape):
  assert operand.shape == input_shape, ('{} != {}'
                                        .format(operand.shape, input_shape))
  return tuple(onp.delete(operand.shape, axes))

def _reduce_sum_translation_rule(c, operand, axes, input_shape):
  dtype = c.GetShape(operand).numpy_dtype()
  scalar = xla_bridge.Shape.array_shape(dtype, ())
  return c.Reduce(operand, c.Constant(onp.array(0, dtype)),
                  xla.primitive_computation(add_p, scalar, scalar),
                  axes)

def _reduce_sum_transpose_rule(cotangent, input_shape, axes):
  broadcast_dimensions = tuple(onp.delete(onp.arange(len(input_shape)), axes))
  result = broadcast_in_dim(cotangent, input_shape, broadcast_dimensions)
  assert result.shape == input_shape
  return [result]

reduce_sum_p = standard_primitive(_reduce_sum_shape_rule, _input_dtype,
                                  'reduce_sum', _reduce_sum_translation_rule)
ad.deflinear(reduce_sum_p, _reduce_sum_transpose_rule)
batching.defreducer(reduce_sum_p)


def _reduce_chooser_shape_rule(operand, axes):
  return tuple(onp.delete(operand.shape, axes))

def _reduce_chooser_translation_rule(prim, identity, c, operand, axes):
  dtype = c.GetShape(operand).numpy_dtype()
  scalar = xla_bridge.Shape.array_shape(dtype, ())
  return c.Reduce(operand, c.Constant(identity(dtype)),
                  xla.primitive_computation(prim, scalar, scalar), axes)

def _reduce_chooser_jvp_rule(g, ans, operand, axes):
  # TODO(mattjj): an alternative is to use variadic reduce to compute the chosen
  # locations in a single pass (rather than comparing equality) and use a
  # gather, and/or even push along the chosen elements of g (b/112040122)
  shape = [1 if i in axes else d for i, d in enumerate(operand.shape)]
  location_indicators = convert_element_type(
      _eq_meet(operand, reshape(ans, shape)), g.dtype)
  counts = _reduce_sum(location_indicators, axes)
  return div(_reduce_sum(mul(g, location_indicators), axes), counts)

_reduce_max_translation_rule = partial(_reduce_chooser_translation_rule, max_p,
                                       _get_max_identity)
reduce_max_p = standard_primitive(_reduce_chooser_shape_rule, _input_dtype,
                                  'reduce_max', _reduce_max_translation_rule)
ad.defjvp2(reduce_max_p, _reduce_chooser_jvp_rule)
batching.defreducer(reduce_max_p)


_reduce_min_translation_rule = partial(
    _reduce_chooser_translation_rule, min_p, _get_min_identity)
reduce_min_p = standard_primitive(_reduce_chooser_shape_rule, _input_dtype,
                                  'reduce_min', _reduce_min_translation_rule)
ad.defjvp2(reduce_min_p, _reduce_chooser_jvp_rule)
batching.defreducer(reduce_min_p)


def _reduce_logical_shape_rule(operand, axes):
  if operand.dtype != onp.bool_:
    msg = "logical reduction requires operand dtype bool, got {}."
    raise TypeError(msg.format(operand.dtype))
  return tuple(onp.delete(operand.shape, axes))

def _reduce_logical_translation_rule(prim, identity, c, operand, axes):
  scalar = xla_bridge.Shape.array_shape(onp.bool_, ())
  return c.Reduce(operand, c.Constant(identity(onp.bool_)),
                  xla.primitive_computation(prim, scalar, scalar), axes)

_reduce_or_translation_rule = partial(_reduce_logical_translation_rule,
                                      or_p, _get_max_identity)
reduce_or_p = standard_primitive(_reduce_logical_shape_rule, _fixed_dtype(onp.bool_),
                                 'reduce_or', _reduce_or_translation_rule)
batching.defreducer(reduce_or_p)


_reduce_and_translation_rule = partial(_reduce_logical_translation_rule,
                                       and_p, _get_min_identity)
reduce_and_p = standard_primitive(_reduce_logical_shape_rule, _fixed_dtype(onp.bool_),
                                 'reduce_and', _reduce_and_translation_rule)
batching.defreducer(reduce_and_p)


def _reduce_window_shape_rule(operand, init_value, jaxpr, consts,
                              window_dimensions, window_strides, padding):
  if operand.dtype != init_value.dtype:
    msg = ("reduce_window got inconsistent dtypes for operand and init_value: "
           " got operand dtype {} and init_value dtype {}.")
    raise TypeError(msg.format(operand.dtype, init_value.dtype))
  return _common_reduce_window_shape_rule(operand, window_dimensions,
                                         window_strides, padding)

def _reduce_window_translation_rule(c, operand, init_value, jaxpr, consts,
                                    window_dimensions, window_strides, padding):
  xla_computation = _reduction_computation(c, jaxpr, consts, init_value)
  return c.ReduceWindow(operand, init_value, xla_computation, window_dimensions,
                        window_strides, padding)

reduce_window_p = standard_primitive(
    _reduce_window_shape_rule, _input_dtype, 'reduce_window',
    _reduce_window_translation_rule)


def _reduce_window_sum_shape_rule(operand, window_dimensions, window_strides,
                                  padding, input_shape):
  return _common_reduce_window_shape_rule(operand, window_dimensions,
                                         window_strides, padding)

def _reduce_window_sum_translation_rule(c, operand, window_dimensions,
                                        window_strides, padding, input_shape):
  dtype = c.GetShape(operand).numpy_dtype()
  scalar = xla_bridge.Shape.array_shape(dtype, ())
  return c.ReduceWindow(operand, c.Constant(onp.array(0, dtype)),
                        xla.primitive_computation(add_p, scalar, scalar),
                        window_dimensions, window_strides, padding)

def _reduce_window_sum_transpose_rule(cotangent, window_dimensions,
                                      window_strides, padding, input_shape):
  in_pads = padtype_to_pads(input_shape, window_dimensions, window_strides,
                            padding)
  ones = [1] * len(input_shape)
  pads = _conv_general_vjp_lhs_padding(
      input_shape, window_dimensions, window_strides, cotangent.shape, in_pads,
      ones, ones)
  padding_config = [(lo, hi, stride - 1)
                    for (lo, hi), stride in zip(pads, window_strides)]
  pad_cotangent = pad(cotangent, _zero(cotangent), padding_config)
  result = _reduce_window_sum(pad_cotangent, window_dimensions, ones,
                              xla_client.PaddingType.VALID)
  assert result.shape == input_shape
  return [result]

def _reduce_window_sum_batch_rule(
    batched_args, bdims, window_dimensions, window_strides, padding, **kwargs):
  operand, = batched_args
  bdim, = bdims

  if bdim is not None:
    window_dimensions = \
        window_dimensions[:bdim] + (1,) + window_dimensions[bdim:]
    window_strides = window_strides[:bdim] + (1,) + window_strides[bdim:]

  oprand = _reduce_window_sum(
      operand, window_dimensions, window_strides, padding)

  return oprand, 0

reduce_window_sum_p = standard_primitive(
    _reduce_window_sum_shape_rule, _input_dtype, 'reduce_window_sum',
    _reduce_window_sum_translation_rule)
ad.deflinear(reduce_window_sum_p, _reduce_window_sum_transpose_rule)
batching.primitive_batchers[reduce_window_sum_p] = _reduce_window_sum_batch_rule

def _reduce_window_chooser_translation_rule(
    prim, identity, c, operand, window_dimensions, window_strides, padding):
  dtype = c.GetShape(operand).numpy_dtype()
  scalar = xla_bridge.Shape.array_shape(dtype, ())
  return c.ReduceWindow(operand, c.Constant(identity(dtype)),
                        xla.primitive_computation(prim, scalar, scalar),
                        window_dimensions, window_strides, padding)

def _reduce_window_chooser_jvp_rule(prim, g, operand, window_dimensions,
                                    window_strides, padding):
  assert prim is max_p or prim is min_p
  select_prim = ge_p if prim is max_p else le_p
  return _select_and_gather_add(g, operand, select_prim, window_dimensions,
                                window_strides, padding)


def _common_reduce_window_shape_rule(operand, window_dimensions, window_strides,
                                     padding):
  _check_shapelike("reduce_window", "window_dimensions", window_dimensions)
  _check_shapelike("reduce_window", "window_strides", window_strides)
  if operand.ndim != len(window_dimensions):
    msg = ("reduce_window got the wrong number of window_dimensions for "
           "operand: got operand shape {} with window_dimensions {}.")
    raise TypeError(msg.format(operand.shape, window_dimensions))
  if len(window_strides) != len(window_dimensions):
    msg = ("reduce_window got inconsistent window_strides and "
           "window_dimensions: got window_strides {} and window_dimensions {}.")
    raise TypeError(msg.format(window_strides, window_dimensions))

  return reduce_window_shape_tuple(operand.shape, window_dimensions,
                                   window_strides, padding)

def reduce_window_shape_tuple(operand_shape, window_dimensions, window_strides,
                              padding):
  pads = padtype_to_pads(operand_shape, window_dimensions, window_strides, padding)
  operand_padded = onp.add(operand_shape, onp.add(*zip(*pads)))
  t = onp.floor_divide(
      onp.subtract(operand_padded, window_dimensions), window_strides) + 1
  return tuple(t)

def _reduce_window_max_batch_rule(
    batched_args, bdims, window_dimensions, window_strides, padding, **kwargs):
  operand, = batched_args
  bdim, = bdims

  if bdim is not None:
    window_dimensions = \
        window_dimensions[:bdim] + (1,) + window_dimensions[bdim:]
    window_strides = window_strides[:bdim] + (1,) + window_strides[bdim:]

  operand = _reduce_window_max(
      operand, window_dimensions, window_strides, padding)

  return operand, 0

_reduce_window_max_translation_rule = partial(
    _reduce_window_chooser_translation_rule, max_p, _get_max_identity)
reduce_window_max_p = standard_primitive(
    _common_reduce_window_shape_rule, _input_dtype, 'reduce_window_max',
    _reduce_window_max_translation_rule)
ad.defjvp(reduce_window_max_p, partial(_reduce_window_chooser_jvp_rule, max_p))
batching.primitive_batchers[reduce_window_max_p] = _reduce_window_max_batch_rule

_reduce_window_min_translation_rule = partial(
    _reduce_window_chooser_translation_rule, min_p, _get_min_identity)
reduce_window_min_p = standard_primitive(
    _common_reduce_window_shape_rule, _input_dtype, 'reduce_window_min',
    _reduce_window_min_translation_rule)
ad.defjvp(reduce_window_min_p, partial(_reduce_window_chooser_jvp_rule, min_p))


def _select_and_scatter_shape_rule(
    operand, source, init_value, select_jaxpr, select_consts, scatter_jaxpr,
    scatter_consts, window_dimensions, window_strides, padding):
  _check_shapelike("select_and_scatter", "window_dimensions", window_dimensions)
  _check_shapelike("select_and_scatter", "window_strides", window_strides)
  if len(window_dimensions) != len(window_strides):
    msg = ("select_and_scatter got inconsistent window_strides and "
           "window_dimensions: got window_strides {} and window_dimensions {}.")
    raise TypeError(msg.format(window_strides, window_dimensions))
  return operand.shape

def _select_and_scatter_translation(
  c, operand, source, init_value, select_jaxpr, select_consts, scatter_jaxpr,
  scatter_consts, window_dimensions, window_strides, padding):
  select = _reduction_computation(c, select_jaxpr, select_consts, init_value)
  scatter = _reduction_computation(c, scatter_jaxpr, scatter_consts, init_value)
  return c.SelectAndScatter(operand, select, window_dimensions, window_strides,
                            padding, source, init_value, scatter)

select_and_scatter_p = standard_primitive(
    _select_and_scatter_shape_rule, _input_dtype, 'select_and_scatter',
    _select_and_scatter_translation)


def _select_and_scatter_add_shape_rule(
    source, operand, select_prim, window_dimensions, window_strides, padding):
  return operand.shape

def _select_and_scatter_add_translation(
    c, source, operand, select_prim, window_dimensions, window_strides,
    padding):
  dtype = c.GetShape(operand).numpy_dtype()
  scalar = xla_bridge.Shape.array_shape(dtype, ())
  select = xla.primitive_computation(select_prim, scalar, scalar)
  scatter = xla.primitive_computation(add_p, scalar, scalar)
  zero = c.Constant(onp.array(0, dtype))
  return c.SelectAndScatter(operand, select, window_dimensions, window_strides,
                            padding, source, zero, scatter)

def _select_and_scatter_add_transpose(
    t, source, operand, select_prim, window_dimensions, window_strides,
    padding):
  assert source is None and operand is not None
  result = _select_and_gather_add(t, operand, select_prim, window_dimensions,
                                  window_strides, padding)
  return [result, None]

def _select_and_scatter_add_batch_rule(batched_args, batch_dims, **kwargs):
  source, operand = batched_args
  s_bdims, o_bdims = batch_dims

  if s_bdims is not None and o_bdims is not None:
    #TODO(#212): use a map construct instead of unrolling.
    source = batching.move_dim_to_front(source, s_bdims)
    operand = batching.move_dim_to_front(operand, o_bdims)
    outputs = [
        _select_and_scatter_add(s, o, **kwargs) for s, o in zip(source, operand)]
    outputs = [reshape(out, (1,) + out.shape) for out in outputs]
    outputs = concatenate(outputs, 0)
    return outputs, 0
  elif s_bdims is not None:
    #TODO(#212): use a map construct instead of unrolling.
    source = batching.move_dim_to_front(source, s_bdims)
    outputs = [
        _select_and_scatter_add(s, operand, **kwargs) for s in source]
    outputs = [reshape(out, (1,) + out.shape) for out in outputs]
    outputs = concatenate(outputs, 0)
    return outputs, 0
  elif o_bdims is not None:
    #TODO(#212): use a map construct instead of unrolling.
    operand = batching.move_dim_to_front(operand, o_bdims)
    outputs = [
        _select_and_scatter_add(source, o, **kwargs) for o in operand]
    outputs = [reshape(out, (1,) + out.shape) for out in outputs]
    outputs = concatenate(outputs, 0)
    return outputs, 0

select_and_scatter_add_p = standard_primitive(
    _select_and_scatter_add_shape_rule, _input_dtype, 'select_and_scatter_add',
    _select_and_scatter_add_translation)
ad.primitive_transposes[select_and_scatter_add_p] = \
    _select_and_scatter_add_transpose
batching.primitive_batchers[select_and_scatter_add_p] = \
    _select_and_scatter_add_batch_rule

def _select_and_gather_add_shape_rule(
    tangents, operand, select_prim, window_dimensions, window_strides, padding):
  if tangents.shape != operand.shape:
    msg = ("select_and_gather_add tangents and operand shapes must match, "
           "got {} and {}.")
    raise TypeError(msg.format(tangents.shape, operand.shape))
  return _common_reduce_window_shape_rule(operand, window_dimensions,
                                          window_strides, padding)


_UINT_DTYPES = {
  16: onp.uint16,
  32: onp.uint32,
  64: onp.uint64,
}

def _select_and_gather_add_pair_reducer(dtype, select_prim):
  bits = onp.finfo(dtype).bits
  pair_uint_dtype = _UINT_DTYPES[bits * 2]
  uint_etype = xla_bridge.dtype_to_etype_exact(_UINT_DTYPES[bits])
  etype = xla_bridge.dtype_to_etype_exact(dtype)

  c = xla_bridge.make_computation_builder("select_and_gather_pair_reducer")
  x = c.ParameterWithShape(xla_bridge.Shape.array_shape(pair_uint_dtype, ()))
  y = c.ParameterWithShape(xla_bridge.Shape.array_shape(pair_uint_dtype, ()))

  bits_const = c.Constant(pair_uint_dtype(bits), canonicalize_types=False)

  def fst(t):
    st = c.ConvertElementType(c.ShiftRightLogical(t, bits_const), uint_etype)
    return c.BitcastConvertType(st, etype)
  sx = fst(x)
  sy = fst(y)

  assert select_prim is ge_p or select_prim is le_p
  which = c.Ge(sx, sy) if select_prim is ge_p else c.Le(sx, sy)
  c.Select(which, x, y)
  return c.Build()

def _select_and_gather_add_translation(
    c, tangents, operand, select_prim, window_dimensions, window_strides,
    padding):
  # XLA doesn't yet implement ReduceWindow on tuples (Google bug b/73062247), so
  # we implement a pair-wise ReduceWindow by packing two k-bit values into
  # 2k-bit unsigned integer using bit tricks. This will only work for <= 32-bit
  # inputs (since we don't have 128-bit integer types).
  dtype = c.GetShape(operand).numpy_dtype()
  bits = onp.finfo(dtype).bits
  if bits > 32:
    raise NotImplementedError(
        "select_and_gather_add is not implemented for type larger than 32 bits")
  etype = xla_bridge.dtype_to_etype(dtype)
  uint_etype = xla_bridge.dtype_to_etype(_UINT_DTYPES[bits])
  pair_uint_dtype = _UINT_DTYPES[bits * 2]
  pair_uint_etype = xla_bridge.dtype_to_etype_exact(pair_uint_dtype)

  operand = c.BitcastConvertType(operand, uint_etype)
  tangents = c.BitcastConvertType(tangents, uint_etype)
  operand = c.ConvertElementType(operand, pair_uint_etype)
  tangents = c.ConvertElementType(tangents, pair_uint_etype)
  operand = c.ShiftLeft(
    operand, c.Constant(pair_uint_dtype(bits), canonicalize_types=False))

  assert select_prim is ge_p or select_prim is le_p
  init = -onp.inf if select_prim is ge_p else onp.inf
  init = c.BitcastConvertType(c.Constant(dtype.type(init)), uint_etype)
  init = c.ConvertElementType(init, pair_uint_etype)
  init = c.ShiftLeft(
    init, c.Constant(pair_uint_dtype(bits), canonicalize_types=False))

  xla_computation = _select_and_gather_add_pair_reducer(dtype, select_prim)
  out = c.ReduceWindow(c.Or(operand, tangents), init,
                       xla_computation, window_dimensions, window_strides,
                       padding)
  out = c.ConvertElementType(out, uint_etype)
  return c.BitcastConvertType(out, etype)

def _select_and_gather_add_transpose(
    t, tangents, operand, select_prim, window_dimensions, window_strides,
    padding):
  assert tangents is None and operand is not None
  result = _select_and_scatter_add(t, operand, select_prim, window_dimensions,
                                   window_strides, padding)
  return [result, None]

select_and_gather_add_p = standard_primitive(
    _select_and_gather_add_shape_rule, _input_dtype, 'select_and_gather_add',
    _select_and_gather_add_translation)
ad.primitive_transposes[select_and_gather_add_p] = \
    _select_and_gather_add_transpose


sort_shape = lambda operand, dimension: operand.shape

def _sort_jvp_rule(g, operand, dimension):
  _, g_out = sort_key_val(operand, g, dimension)
  return g_out

sort_p = standard_primitive(sort_shape, _input_dtype, 'sort')
ad.defjvp(sort_p, _sort_jvp_rule)


def _sort_key_val_abstract_eval(keys, values, dimension):
  return core.AbstractTuple((keys, values))

def _sort_key_val_impl(keys, values, dimension):
  out = xla.apply_primitive(sort_key_val_p, keys, values, dimension=dimension)
  sorted_keys, sorted_values = out
  return core.pack((sorted_keys, sorted_values))

def _sort_key_val_jvp(primals, tangents, dimension):
  # NOTE(mattjj): this re-sorts three times, but if we had a variadic
  # sort_key_val, or if we could apply a fixed permutation efficiently, we could
  # implement this jvp rule with a single sort. The apply_permutation primitive
  # would make the jvp (and corresponding transpose rule) faster and easier.
  # This would also be cleaner if we didn't get the sorted keys out.
  # TODO(mattjj): make sort_key_val variadic, no sorted keys out by default
  keys, values = primals
  keys_tangents, values_tangents = tangents

  val_out = sort_key_val(keys, values, dimension)

  if keys_tangents is ad_util.zero:
    keys_tangents_out = ad_util.zero
  else:
    keys_tangents_out = _sort_jvp_rule(keys_tangents, keys, dimension)

  if values_tangents is ad_util.zero:
    values_tangents_out = ad_util.zero
  else:
    values_tangents_out = _sort_jvp_rule(values_tangents, keys, dimension)

  tangents_out = keys_tangents_out, values_tangents_out
  return core.pack(val_out), ad.TangentTuple(tangents_out)

def _sort_key_val_transpose_rule(t, keys, values, dimension):
  t_keys, t_values = t
  assert t_keys is ad_util.zero
  iota = broadcasted_iota(onp.int32, keys.shape, dimension % keys.ndim)
  _, perm = sort_key_val(keys, iota)
  keys_result = ad_util.zero if keys is None else None
  values_result = sort_key_val(perm, t_values)[1] if values is None else None
  return [keys_result, values_result]

def _sort_key_val_batch_rule(batched_args, batch_dims, dimension):
  keys, values = batched_args
  keys_bdim, values_bdim = batch_dims
  assert keys_bdim is not None or values_bdim is not None
  if keys_bdim == values_bdim:
    new_dimension = dimension + (keys_bdim <= dimension)
    out = sort_key_val(keys, values, new_dimension)
    return core.pack(out), keys_bdim
  elif keys_bdim is not None and values_bdim is not None:
    keys_trans = batching.moveaxis(keys.shape[keys_bdim], values_bdim,
                                   keys_bdim, keys)
    new_dimension = dimension + (values_bdim <= dimension)
    out = sort_key_val(keys_trans, values, new_dimension)
    return core.pack(out), values_bdim
  elif keys_bdim is None:
    broadcast_dimensions = onp.delete(onp.arange(values.ndim), values_bdim)
    new_keys = broadcast_in_dim(keys, values.shape, broadcast_dimensions)
    new_dimension = dimension + (values_bdim <= dimension)
    out = sort_key_val(new_keys, values, new_dimension)
    return core.pack(out), values_bdim
  elif values_bdim is None:
    broadcast_dimensions = onp.delete(onp.arange(keys.ndim), keys_bdim)
    new_values = broadcast_in_dim(values, keys.shape, broadcast_dimensions)
    new_dimension = dimension + (keys_bdim <= dimension)
    out = sort_key_val(keys, new_values, new_dimension)
    return core.pack(out), keys_bdim
  else:
    raise Exception  # unreachable

sort_key_val_p = Primitive('sort_key_val')
sort_key_val_p.def_impl(_sort_key_val_impl)
sort_key_val_p.def_abstract_eval(_sort_key_val_abstract_eval)
xla.translations[sort_key_val_p] = partial(standard_translate, 'sort_key_val')
ad.primitive_jvps[sort_key_val_p] = _sort_key_val_jvp
ad.primitive_transposes[sort_key_val_p] = _sort_key_val_transpose_rule
batching.primitive_batchers[sort_key_val_p] = _sort_key_val_batch_rule


def _while_loop_abstract_eval(init_val, cond_tracer_consts, body_tracer_consts,
                              cond_consts, body_consts, aval_out,
                              cond_jaxpr, body_jaxpr):
  return maybe_tracer_tuple_to_abstract_tuple(aval_out)

def _while_loop_translation_rule(c, init_val, cond_tracer_consts,
                                 body_tracer_consts, cond_consts, body_consts,
                                 aval_out, cond_jaxpr, body_jaxpr):
  loop_carry = c.Tuple(init_val, cond_tracer_consts, body_tracer_consts)
  shape = c.GetShape(loop_carry)

  loop_carry_var = pe.Var(0, "loop_carry")
  outvar = pe.Var(0, "loop_carry_out")
  cond_var = pe.Var(0, "cond_consts")
  body_var = pe.Var(0, "body_consts")

  num_cond_consts = len(cond_consts.val)
  assert len(cond_jaxpr.invars) == 1
  cond_jaxpr_converted = cond_jaxpr.copy()
  cond_jaxpr_converted.constvars = cond_jaxpr.constvars[:num_cond_consts]
  cond_jaxpr_converted.invars = [loop_carry_var]
  cond_jaxpr_converted.eqns = (
      [_unpack_eqn(loop_carry_var, [cond_jaxpr.invars[0], cond_var, body_var]),
       _unpack_eqn(cond_var, cond_jaxpr.constvars[num_cond_consts:])]
      + list(cond_jaxpr.eqns))

  num_body_consts = len(body_consts.val)
  assert len(body_jaxpr.invars) == 1
  body_jaxpr_converted = body_jaxpr.copy()
  body_jaxpr_converted.constvars = body_jaxpr.constvars[:num_body_consts]
  body_jaxpr_converted.invars = [loop_carry_var]
  body_jaxpr_converted.outvar = outvar
  body_jaxpr_converted.eqns = (
      [_unpack_eqn(loop_carry_var, [body_jaxpr.invars[0], cond_var, body_var]),
       _unpack_eqn(body_var, body_jaxpr.constvars[num_body_consts:])]
      + list(body_jaxpr.eqns) +
      [_pack_eqn([body_jaxpr.outvar, cond_var, body_var], outvar)])

  cond_computation = xla.jaxpr_computation(
    cond_jaxpr_converted, cond_consts.val, (), shape)
  body_computation = xla.jaxpr_computation(
    body_jaxpr_converted, body_consts.val, (), shape)
  full_ans = c.While(cond_computation, body_computation, loop_carry)
  return c.GetTupleElement(full_ans, 0)

def _while_loop_batching_rule(batched_args, batch_dims, cond_consts,
                              body_consts, aval_out, cond_jaxpr, body_jaxpr):
  # See https://github.com/google/jax/issues/441 for a discussion.
  # To batch a while_loop, we need to do some masking, since the elements of the
  # batch may run for different numbers of iterations. We perform that masking
  # using lax.select, and keep the loop running so long as any of the batch
  # elements need by effectively using an np.any(...) in the cond_fun.
  # The basic strategy here is to lift `cond_jaxpr` and `body_jaxpr` back into
  # traceable Python functions using `core.eval_jaxpr`. Then we can batch them
  # using `batching.batch_transform` (the transform underlying `api.vmap`). This
  # code also avoids broadcasting `cond_tracer_consts` and `body_tracer_consts`.
  init_val, cond_tracer_consts, body_tracer_consts = batched_args
  init_val_bd, cond_tracer_consts_bd, body_tracer_consts_bd = batch_dims

  sizes = _reduce(set.union, map(batching.dimsize, batch_dims, batched_args))
  size = sizes.pop()
  assert not sizes

  # TODO(mattjj): if cond_tracer_consts_bd is also None, we could keep cond_fun
  # unbatched and avoid the masking logic, but we ignore that optimization
  init_val = batching.bdim_at_front(init_val, init_val_bd, size,
                                    force_broadcast=True)
  init_val_bd = 0

  def batched_cond_fun(batched_loop_carry):
    @lu.wrap_init
    def lifted(loop_carry, cond_tracer_consts):
      cond_tracer_consts = tuple(x for x in cond_tracer_consts)
      return core.eval_jaxpr(
        cond_jaxpr, cond_consts.val + cond_tracer_consts, (), loop_carry)
    f = batching.batch_transform(lifted, size, (init_val_bd, cond_tracer_consts_bd), 0)
    preds = f.call_wrapped((batched_loop_carry, cond_tracer_consts))
    return reduce(preds, onp.array(False), bitwise_or, [0])

  def batched_body_fun(batched_loop_carry):
    @lu.wrap_init
    def lifted(loop_carry, cond_tracer_consts, body_tracer_consts):
      cond_tracer_consts = tuple(x for x in cond_tracer_consts)
      body_tracer_consts = tuple(x for x in body_tracer_consts)
      pred = core.eval_jaxpr(
        cond_jaxpr, cond_consts.val + cond_tracer_consts, (), loop_carry)
      new_loop_carry = core.eval_jaxpr(
        body_jaxpr, body_consts.val + body_tracer_consts, (), loop_carry)
      return _jaxtupletree_select(pred, new_loop_carry, loop_carry)
    f = batching.batch_transform(
        lifted, size, (init_val_bd, cond_tracer_consts_bd, body_tracer_consts_bd),
        init_val_bd)
    return f.call_wrapped((batched_loop_carry, cond_tracer_consts, body_tracer_consts))

  return while_loop(batched_cond_fun, batched_body_fun, init_val), init_val_bd

def _jaxtupletree_select(pred, on_true, on_false):
  aval = core.get_aval(on_true)
  if type(aval) is core.AbstractTuple:
    return core.pack(map(partial(_jaxtupletree_select, pred), on_true, on_false))
  elif isinstance(aval, UnshapedArray):
    return select(pred, on_true, on_false)
  else:
    raise TypeError(aval)

while_p = Primitive('while')
while_p.def_impl(partial(xla.apply_primitive, while_p))
while_p.def_abstract_eval(_while_loop_abstract_eval)
xla.translations[while_p] = _while_loop_translation_rule
batching.primitive_batchers[while_p] = _while_loop_batching_rule

def _unpack_eqn(invar, outvars):
  return core.JaxprEqn([invar], outvars, core.identity_p, (), True, {})

def _pack_eqn(invars, outvar):
  return core.JaxprEqn(invars, [outvar], core.pack_p, (), False, {})


def _cond_abstract_eval(pred, true_op, true_consts, false_op, false_consts,
                        aval_out, true_jaxpr, false_jaxpr):
  if not isinstance(pred, ShapedArray) or pred.shape or pred.dtype != onp.bool_:
    msg = "cond pred must be a scalar boolean type, got {}."
    raise TypeError(msg.format(pred))
  if isinstance(pred, ConcreteArray):
    return true_op if pred else false_op
  else:
    return maybe_tracer_tuple_to_abstract_tuple(aval_out)

def _cond_translation_rule(c, pred, true_op, true_consts, false_op,
                           false_consts, aval_out, true_jaxpr, false_jaxpr):
  def make_computation(jaxpr, operand):
    assert len(jaxpr.invars) == 1
    arg_var = pe.Var(0, "arg")
    consts_var = pe.Var(0, "consts")
    jaxpr_converted = jaxpr.copy()
    jaxpr_converted.constvars = []
    jaxpr_converted.invars = [arg_var]
    jaxpr_converted.eqns = (
        [_unpack_eqn(arg_var, [jaxpr.invars[0], consts_var]),
        _unpack_eqn(consts_var, jaxpr.constvars)]
        + list(jaxpr.eqns))
    return xla.jaxpr_computation(jaxpr_converted, (), (), c.GetShape(operand))

  true_arg = c.Tuple(true_op, true_consts)
  true_comp = make_computation(true_jaxpr, true_arg)

  false_arg = c.Tuple(false_op, false_consts)
  false_comp = make_computation(false_jaxpr, false_arg)

  return c.Conditional(pred, true_arg, true_comp, false_arg, false_comp)

cond_p = Primitive('cond')
cond_p.def_impl(partial(xla.apply_primitive, cond_p))
cond_p.def_abstract_eval(_cond_abstract_eval)
xla.translations[cond_p] = _cond_translation_rule


def _tie_in_transpose_rule(t):
  return [ad_util.zero, t]

def _tie_in_batch_rule(batched_args, batch_dims):
  y = tie_in(*batched_args)
  _, bdim_y = batch_dims
  return y, bdim_y

tie_in_p = Primitive('tie_in')
tie_in_p.def_impl(lambda x, y: y)
tie_in_p.def_abstract_eval(lambda x, y: y)
xla.translations[tie_in_p] = lambda c, x, y: y
ad.deflinear(tie_in_p, _tie_in_transpose_rule)
batching.primitive_batchers[tie_in_p] = _tie_in_batch_rule
parallel.defidentity(tie_in_p, argnum=1)


shaped_identity_p = Primitive('shape_id')
shaped_identity_p.def_impl(lambda x, shape: x)
shaped_identity_p.def_abstract_eval(lambda x, shape: x)
xla.translations[shaped_identity_p] = lambda c, x, shape: x
ad.deflinear(shaped_identity_p, lambda t, shape: [shaped_identity(t)])
batching.primitive_batchers[shaped_identity_p] = \
    lambda a, d, shape: (shaped_identity(a[0]), d[0])


### constants


class _FilledConstant(xla.DeviceConstant):
  __slots__ = ["fill_value"]

  def __init__(self, fill_value, shape):
    assert type(fill_value) is onp.ndarray
    self.shape = shape
    self.dtype = _dtype(fill_value)
    self.ndim = len(shape)
    self.size = prod(shape)
    self._npy_value = None

    self.fill_value = fill_value

  @property
  def _value(self):
    return onp.full(self.shape, self.fill_value)

  @staticmethod
  def constant_handler(c, filled_const, canonicalize_types=True):
    return c.Broadcast(
      c.NumpyArrayConstant(filled_const.fill_value, canonicalize_types),
      filled_const.shape)


class _IotaConstant(xla.DeviceConstant):
  __slots__ = ["axis"]

  def __init__(self, dtype, shape, axis):
    self.shape = shape
    self.dtype = dtype
    self.ndim = len(shape)
    self.size = prod(shape)
    self._npy_value = None

    self.axis = axis

  @property
  def _value(self):
    if self._npy_value is None:
      iota = onp.arange(self.shape[self.axis], dtype=self.dtype)
      iota = iota.reshape([self.shape[self.axis] if i == self.axis else 1
                           for i in range(self.ndim)])
      self._npy_value = onp.broadcast_to(iota, self.shape)
    return self._npy_value

  @staticmethod
  def constant_handler(c, iota_constant, canonicalize_types=True):
    dtype = iota_constant.dtype
    if canonicalize_types:
      dtype = xla_bridge.canonicalize_dtype(dtype)
    return c.BroadcastedIota(dtype, iota_constant.shape, iota_constant.axis)


class _EyeConstant(xla.DeviceConstant):
  __slots__ = ["axes"]

  def __init__(self, shape, axes, dtype):
    self.shape = shape
    self.dtype = dtype
    self.ndim = len(shape)
    self.size = prod(shape)
    self._npy_value = None

    self.axes = axes

  @property
  def _value(self):
    if self._npy_value is None:
      ones = [1] * self.ndim
      iotas = [onp.arange(self.shape[axis]).reshape(subvals(ones, [(axis, -1)]))
               for axis in self.axes]
      eyes = [i1 == i2 for i1, i2 in zip(iotas[:-1], iotas[1:])]
      result = onp.asarray(_reduce(operator.and_, eyes), self.dtype)
      self._npy_value = onp.broadcast_to(result, self.shape)
    return self._npy_value

  @staticmethod
  def constant_handler(c, diag_const, canonicalize_types=True):
    if canonicalize_types:
      etype = xla_bridge.dtype_to_etype(diag_const.dtype)
    else:
      etype = xla_bridge.dtype_to_etype_exact(diag_const.dtype)
    etype = xla_bridge.dtype_to_etype(diag_const.dtype)
    iotas = [c.BroadcastedIota(onp.bool_, diag_const.shape, axis)
             for axis in diag_const.axes]
    eyes = [c.Eq(i1, i2) for i1, i2 in zip(iotas[:-1], iotas[1:])]
    return c.ConvertElementType(_reduce(c.And, eyes), etype)


for _t in [_FilledConstant, _IotaConstant, _EyeConstant]:
  xla_bridge.register_constant_handler(_t, _t.constant_handler)
  core.pytype_aval_mappings[_t] = ConcreteArray
  xla.pytype_aval_mappings[_t] = xla.pytype_aval_mappings[xla.DeviceArray]
  xla.canonicalize_dtype_handlers[_t] = identity
  batching.pytype_aval_mappings[_t] = make_shaped_array
  ad_util.jaxval_adders[_t] = add
  ad_util.jaxval_zeros_likers[_t] = zeros_like_array


### stop-gradient

def _stop_gradient_jvp_rule(primals, tangents):
  # if we don't call stop_gradient here, we'd only peel off one autodiff tracer
  x, = primals
  return stop_gradient(x), ad_util.zero

def _stop_gradient_batch_rule(batched_args, batch_dims):
  x, = batched_args
  dim, = batch_dims
  return stop_gradient(x), dim

stop_gradient_p = Primitive('stop_gradient')
stop_gradient_p.def_impl(identity)
stop_gradient_p.def_abstract_eval(identity)
xla.translations[stop_gradient_p] = lambda c, x: x
ad.primitive_jvps[stop_gradient_p] = _stop_gradient_jvp_rule
batching.primitive_batchers[stop_gradient_p] = _stop_gradient_batch_rule


<<<<<<< HEAD
### parallel traceables

def psum(x, axis_name):
  return psum_p.bind(x, axis_name=axis_name)

def pmax(x, axis_name):
  return pmax_p.bind(x, axis_name=axis_name)

def pswapaxes(x, axis_name, axis):
  """Analogue to `np.swapaxes` involving a hidden axis.

  Specifically, transposes the operand along the axis that's currently hidden
  and the given concrete axis. The implicit position of the hidden axis remains
  unchanged.
  """
  return pswapaxes_p.bind(x, axis_name=axis_name, axis=axis)

def psplit(x, axis_name, axis):
  """Merge operand along the hidden axis and split it along `axis`.

  The newly split axis becomes the hidden axis for the output, and in particular
  the implicit position of the hidden axis changes.
  """
  # lowering should be:
  # return xla_all_to_all(x, hidden axis, axis)
  return psplit_p.bind(x, axis_name=axis_name, axis=axis)

def psplit_like(x, y, axis_name):
  """Split `x` along any axis on which `y` is split, if it is."""
  return psplit_like_p.bind(x, y, axis_name=axis_name)

def pcollect(x, axis_name):
  # lowering should be:
  # x = xla_broadcast(x, (xb.get_replica_count(),))
  # return xla_all_to_all(x, 0, dim(axis_name), **params)
  return pcollect_p.bind(x, axis_name=axis_name)


### parallel primitives

def _unbound_name_error(primitive_name, *args, **kwargs):
  axis_name = kwargs['axis_name']
  msg = "axis name '{}' is unbound for primitive {}."
  raise NameError(msg.format(axis_name, primitive_name))

def PmapPrimitive(name):
  prim = Primitive(name)
  prim.def_impl(partial(_unbound_name_error, name))
  prim.def_abstract_eval(lambda x, *args, **kwargs: x)
  return prim


def _psum_serial_pmap_rule(vals, axes):
  val, = vals
  axis, = axes
  return _reduce_sum(val, [axis]), None

def _psum_transpose_rule(t, axis_name):
  return [t]

def _psum_parallel_translation_rule(c, val, device_groups):
  if len(device_groups) > 1:
    return c.CrossReplicaSum(val, device_groups)
  else:
    return c.CrossReplicaSum(val)

psum_p = PmapPrimitive('psum')
psum_p.def_impl(partial(_unbound_name_error, 'psum'))
psum_p.def_abstract_eval(lambda x, *args, **kwargs: x)
parallel.serial_pmap_primitive_rules[psum_p] = _psum_serial_pmap_rule
pxla.parallel_translation_rules[psum_p] = _psum_parallel_translation_rule
ad.deflinear(psum_p, _psum_transpose_rule)
parallel.defreducer(reduce_sum_p, psum_p)


def _pmax_serial_pmap_rule(vals, axes):
  val, = vals
  axis, = axes
  return _reduce_max(val, [axis]), None

pmax_p = PmapPrimitive('pmax')
pmax_p.def_impl(partial(_unbound_name_error, 'pmax'))
pmax_p.def_abstract_eval(lambda x, *args, **kwargs: x)
parallel.serial_pmap_primitive_rules[pmax_p] = _pmax_serial_pmap_rule
parallel.defreducer(reduce_max_p, pmax_p)


def _pswapaxes_serial_pmap_rule(vals, axes, axis):
  x, = vals
  axis_in, = axes
  if x.shape[axis_in] != x.shape[axis]:
    raise ValueError("pswapaxes between non-square dimensions")
  perm = list(range(x.ndim))
  perm[axis_in] = axis
  perm[axis] = axis_in
  return transpose(x, perm), axis_in

pswapaxes_p = PmapPrimitive('pswapaxes')
parallel.serial_pmap_primitive_rules[pswapaxes_p] = _pswapaxes_serial_pmap_rule


def _psplit_serial_pmap_rule(vals, axes, axis):
  x, = vals
  axis_in, = axes
  if x.shape[axis_in] != x.shape[axis]:
    raise ValueError(
        "psplit between non-square dimensions {} and {} of {}".format(
            axis_in, axis, x.shape))
  return x, axis

psplit_p = PmapPrimitive('psplit')
parallel.serial_pmap_primitive_rules[psplit_p] = _psplit_serial_pmap_rule


def _psplit_like_serial_pmap_rule(vals, axes):
  x, y = vals
  xaxis, yaxis = axes
  if xaxis is not None and x.shape[xaxis] != x.shape[yaxis]:
    raise ValueError(
        "psplit_like is a non-square re-split along {} and {} of {}".format(
            axis, yaxis, x.shape))
  return x, yaxis

psplit_like_p = PmapPrimitive('psplit_like')
psplit_like_p.def_abstract_eval(
    lambda x, y, *args, **kwargs: ShapedArray(y.shape, x.dtype))
parallel.serial_pmap_primitive_rules[psplit_like_p] = _psplit_like_serial_pmap_rule


def _pcollect_serial_pmap_rule(vals, axes):
  x, = vals
  return x, None

pcollect_p = PmapPrimitive('pcollect')
parallel.serial_pmap_primitive_rules[pcollect_p] = _pcollect_serial_pmap_rule


def _add_jaxvals_papply_rule(name, vals, dims):
  x, y = vals
  xdim, ydim = dims
  if xdim == ydim:
    out_dim = xdim
  elif ydim is None:
    y = lax.psplit_like(y, x, name)
    out_dim = xdim
  else:
    x = lax.psplit_like(x, y, name)
    out_dim = ydim
  return ad_util.add_jaxvals_p.bind(x, y), out_dim

parallel.papply_primitive_rules[ad_util.add_jaxvals_p] = (
    _add_jaxvals_papply_rule)


=======
>>>>>>> d5730847
### util

def _ndim(x):
  return x.ndim


def _dilate_shape(shape, dilation):
  """Utility function for computing the shape resulting from a dilation."""
  if not onp.all(onp.greater(dilation, 0)):
    msg = "All dilations must be positive, got {}."
    raise TypeError(msg.format(dilation))
  dilation = (1,) * (len(shape) - len(dilation)) + tuple(dilation)
  return onp.multiply(dilation, onp.subtract(shape, 1)) + 1



def padtype_to_pads(in_shape, window_shape, window_strides, padding):
  """Convert padding string to list of pairs of pad values."""
  PaddingType = xla_client.PaddingType

  if isinstance(padding, str):
    mapping = {'VALID': PaddingType.VALID, 'SAME': PaddingType.SAME}
    try:
      padding = mapping[padding.upper()]
    except KeyError:
      msg = "Unrecognized padding type: expected 'VALID' or 'SAME', got {}."
      raise RuntimeError(msg.format(padding))

  if padding == PaddingType.SAME:
    out_shape = onp.ceil(onp.true_divide(in_shape, window_strides)).astype(int)
    pad_sizes = [_max((out_size - 1) * stride + window_shape - in_size, 0)
                 for out_size, stride, window_shape, in_size
                 in zip(out_shape, window_strides, window_shape, in_shape)]
    return [(pad_size // 2, pad_size - pad_size // 2) for pad_size in pad_sizes]
  elif padding == PaddingType.VALID:
    return [(0, 0)] * len(in_shape)
  else:
    msg = "Unknown padding type: {}."
    raise TypeError(msg.format(padding))


def _check_same_dtypes(name, ignore_fp_precision, *dtypes):
  """Check that dtypes agree, possibly ignoring float precision."""
  # the `ignore_fp_precision` flag exists because the XLA shape inference logic
  # allows mixed floating point precision, but the HLO verifier often rejects it
  dtypes = list(map(onp.dtype, dtypes))  # canonicalize
  if ignore_fp_precision:
    dtypes = [
        onp.floating if onp.issubdtype(dtype, onp.floating)
        else onp.complexfloating if onp.issubdtype(dtype, onp.complexfloating)
        else dtype for dtype in dtypes]
  if len({xla_bridge.canonicalize_dtype(t) for t in dtypes}) != 1:
    if ignore_fp_precision:
      msg = ("{} requires arguments to have same dtypes up to floating point "
             "precision, got {}.")
    else:
      msg = "{} requires arguments to have the same dtypes, got {}."
    raise TypeError(msg.format(name, ", ".join(map(str, dtypes))))


def _check_conv_shapes(name, lhs_shape, rhs_shape, window_strides):
  """Check that conv shapes are valid and are consistent with window_strides."""
  if len(lhs_shape) != len(rhs_shape):
    msg = "Arguments to {} must have same rank, got {} and {}."
    raise TypeError(msg.format(name, len(lhs_shape), len(rhs_shape)))
  if len(lhs_shape) < 2:
    msg = "Arguments to {} must have rank at least 2, got {} and {}."
    raise TypeError(msg.format(name, len(lhs_shape), len(rhs_shape)))
  if lhs_shape[1] != rhs_shape[1]:
    msg = "Arguments to {} must agree on input feature size, got {} and {}."
    raise TypeError(msg.format(name, lhs_shape[1], rhs_shape[1]))
  _check_shapelike(name, "window_strides", window_strides)
  if not onp.all(onp.greater(window_strides, 0)):
    msg = "All elements of window_strides must be positive, got {}."
    raise TypeError(msg.format(window_strides))
  if len(window_strides) != len(lhs_shape) - 2:
    msg = "{} window_strides has wrong length: expected {}, got {}."
    expected_length = len(lhs_shape) - 2
    raise TypeError(msg.format(name, expected_length, len(window_strides)))


def conv_shape_tuple(lhs_shape, rhs_shape, strides, pads):
  """Compute the shape tuple of a conv given input shapes in canonical order."""
  if isinstance(pads, str):
    pads = padtype_to_pads(lhs_shape[2:], rhs_shape[2:], strides, pads)
  if len(pads) != len(lhs_shape) - 2:
    msg = "Wrong number of explicit pads for convolution: expected {}, got {}."
    raise TypeError(msg.format(len(lhs_shape) - 2, len(pads)))

  lhs_padded = onp.add(lhs_shape[2:], onp.add(*zip(*pads)))
  out_space = onp.floor_divide(
      onp.subtract(lhs_padded, rhs_shape[2:]), strides) + 1
  out_space = onp.maximum(0, out_space)
  out_shape = (lhs_shape[0], rhs_shape[0]) + tuple(out_space)
  return tuple(out_shape)


def conv_general_shape_tuple(lhs_shape, rhs_shape, window_strides, padding,
                             dimension_numbers):
  lhs_perm, rhs_perm, out_perm = conv_general_permutations(dimension_numbers)
  lhs_trans = onp.take(lhs_shape, lhs_perm)
  rhs_trans = onp.take(rhs_shape, rhs_perm)
  out_trans = conv_shape_tuple(lhs_trans, rhs_trans, window_strides, padding)
  return tuple(onp.take(out_trans, onp.argsort(out_perm)))


def conv_transpose_shape_tuple(lhs_shape, rhs_shape, window_strides, padding,
                             dimension_numbers):
  lhs_perm, rhs_perm, out_perm = conv_general_permutations(dimension_numbers)
  lhs_trans = onp.take(lhs_shape, lhs_perm)
  rhs_trans = onp.take(rhs_shape, rhs_perm)
  if isinstance(padding, str):
    padding = [_conv_transpose_padding(k, s, padding)
               for k,s in zip(rhs_trans[2:], window_strides)]
  padding = list(map(onp.sum, padding))
  unpad_out_space = [(i-1) * s - k + 2
                     for i, k, s in zip(lhs_trans[2:],
                                        rhs_trans[2:],
                                        window_strides)]
  out_space = onp.sum([unpad_out_space, padding], axis=0).tolist()
  out_trans = tuple((lhs_trans[0], rhs_trans[0]) + tuple(out_space))
  return tuple(onp.take(out_trans, onp.argsort(out_perm)))


def _check_shapelike(fun_name, arg_name, obj):
  """Check that `obj` is a shape-like value (e.g. tuple of nonnegative ints)."""
  if not isinstance(obj, (tuple, list, onp.ndarray)):
    msg = "{} {} must be of type tuple/list/ndarray, got {}."
    raise TypeError(msg.format(fun_name, arg_name, type(obj)))
  # bool(obj) for an ndarray raises an error, so we check len
  if not len(obj):  # pylint: disable=g-explicit-length-test
    return
  obj_arr = onp.array(obj)
  if obj_arr.ndim != 1:
    msg = "{} {} must be rank 1, got {}."
    raise TypeError(msg.format(obj_arr.ndim))
  if not onp.issubdtype(obj_arr.dtype, onp.integer):
    msg = "{} {} must have every element be an integer type, got {}."
    raise TypeError(msg.format(fun_name, arg_name, tuple(map(type, obj))))
  if not (obj_arr >= 0).all():
    msg = "{} {} must have every element be nonnegative, got {}."
    raise TypeError(msg.format(fun_name, arg_name, obj))


def _dynamic_slice_indices(operand, start_indices):
  if isinstance(start_indices, (tuple, list)):
    start_indices = concatenate([reshape(i, [1]) for i in start_indices], 0)
  # map int over operand.shape to raise any dynamic-shape errors
  shape = onp.asarray(list(map(int, operand.shape)), start_indices.dtype)
  return rem(start_indices, shape)


def _const(example, val):
  return onp.array(val, _dtype(example))

_zeros = partial(full_like, fill_value=0)
_zero = partial(full_like, shape=(), fill_value=0)
_ones = partial(full_like, fill_value=1)
_one = partial(full_like, shape=(), fill_value=1)
_twos = partial(full_like, fill_value=2)
_two = partial(full_like, shape=(), fill_value=2)

_dtype = onp.result_type
_iscomplex = lambda x: onp.issubdtype(_dtype(x), onp.complexfloating)


def ranges_like(*xs):
  start = 0
  for x in xs:
    x_len = len(x)
    yield range(start, start + x_len)
    start += x_len


def remaining(original, *removed_lists):
  blacklist = set(itertools.chain(*removed_lists))
  return [i for i in original if i not in blacklist]

# lhs_spec and out_spec are lists containing
#   [batch dim, feature dim, spatial dims ...]
# rhs_spec is a list containing:
#   [out feature dim, in feature dim, spatial dims ...]
class ConvDimensionNumbers(collections.namedtuple(
    "ConvDimensionNumbers", ["lhs_spec", "rhs_spec", "out_spec"])):
  """Describes batch, spatial, and feature dimensions of a convolution.

  Args:
    lhs_spec: a tuple of nonnegative integer dimension numbers containing
      `(batch dimension, feature dimension, spatial dimensions...)`.
    rhs_spec: a tuple of nonnegative integer dimension numbers containing
      `(out feature dimension, in feature dimension, spatial dimensions...)`.
    out_spec: a tuple of nonnegative integer dimension numbers containing
      `(batch dimension, feature dimension, spatial dimensions...)`.
  """

def conv_dimension_numbers(lhs_shape, rhs_shape, dimension_numbers):
  """Converts convolution `dimension_numbers` to a `ConvDimensionNumbers`.

  Args:
    lhs_shape: tuple of nonnegative integers, shape of the convolution input.
    rhs_shape: tuple of nonnegative integers, shape of the convolution kernel.
    dimension_numbers: None or a tuple/list of strings, following the
      convolution dimension number specification format in xla_client.py.

  Returns:
    A `ConvDimensionNumbers` object that represents `dimension_numbers` in the
    canonical form used by lax functions.
  """
  if len(lhs_shape) != len(rhs_shape):
    msg = "convolution requires lhs and rhs ndim to be equal, got {} and {}."
    raise TypeError(msg.format(len(lhs_shape), len(rhs_shape)))

  if dimension_numbers is None:
    iota = tuple(range(len(lhs_shape)))
    return ConvDimensionNumbers(iota, iota, iota)
  elif isinstance(dimension_numbers, (list, tuple)):
    if len(dimension_numbers) != 3:
      msg = "convolution dimension_numbers list/tuple must be length 3, got {}."
      raise TypeError(msg.format(len(dimension_numbers)))
    if not all(isinstance(elt, str) for elt in dimension_numbers):
      msg = "convolution dimension_numbers elements must be strings, got {}."
      raise TypeError(msg.format(tuple(map(type, dimension_numbers))))
    msg = ("convolution dimension_numbers[{}] must have len equal to the ndim "
           "of lhs and rhs, got {} for lhs and rhs shapes {} and {}.")
    for i, elt in enumerate(dimension_numbers):
      if len(elt) != len(lhs_shape):
        raise TypeError(msg.format(i, len(elt), lhs_shape, rhs_shape))

    lhs_spec, rhs_spec, out_spec = conv_general_permutations(dimension_numbers)
    return ConvDimensionNumbers(lhs_spec, rhs_spec, out_spec)
  else:
    msg = "convolution dimension_numbers must be tuple/list or None, got {}."
    raise TypeError(msg.format(type(dimension_numbers)))


def conv_general_permutations(dimension_numbers):
  """Utility for convolution dimension permutations relative to Conv HLO."""
  lhs_spec, rhs_spec, out_spec = dimension_numbers
  lhs_char, rhs_char, out_char = charpairs = ("N", "C"), ("O", "I"), ("N", "C")
  for i, (a, b) in enumerate(charpairs):
    if not dimension_numbers[i].count(a) == dimension_numbers[i].count(b) == 1:
      msg = ("convolution dimension_numbers[{}] must contain the characters "
             "'{}' and '{}' exatly once, got {}.")
      raise TypeError(msg.format(i, a, b, dimension_numbers[i]))
    if len(dimension_numbers[i]) != len(set(dimension_numbers[i])):
      msg = ("convolution dimension_numbers[{}] cannot have duplicate "
             "characters, got {}.")
      raise TypeError(msg.format(i, dimension_numbers[i]))
  if not (set(lhs_spec) - set(lhs_char) == set(rhs_spec) - set(rhs_char) ==
          set(out_spec) - set(out_char)):
    msg = ("convolution dimension_numbers elements must each have the same "
           "set of spatial characters, got {}.")
    raise TypeError(msg.format(dimension_numbers))

  def getperm(spec, charpair):
    spatial = (i for i, c in enumerate(spec) if c not in charpair)
    if spec is not rhs_spec:
      spatial = sorted(spatial, key=lambda i: rhs_spec.index(spec[i]))
    return (spec.index(charpair[0]), spec.index(charpair[1])) + tuple(spatial)

  lhs_perm, rhs_perm, out_perm = map(getperm, dimension_numbers, charpairs)
  return lhs_perm, rhs_perm, out_perm


def _conv_general_proto(dimension_numbers):
  assert type(dimension_numbers) is ConvDimensionNumbers
  lhs_spec, rhs_spec, out_spec = dimension_numbers
  proto = xla_bridge.xla_data_pb2.ConvolutionDimensionNumbers()
  proto.input_batch_dimension = lhs_spec[0]
  proto.input_feature_dimension = lhs_spec[1]
  proto.output_batch_dimension = out_spec[0]
  proto.output_feature_dimension = out_spec[1]
  proto.kernel_output_feature_dimension = rhs_spec[0]
  proto.kernel_input_feature_dimension = rhs_spec[1]
  proto.input_spatial_dimensions.extend(lhs_spec[2:])
  proto.kernel_spatial_dimensions.extend(rhs_spec[2:])
  proto.output_spatial_dimensions.extend(out_spec[2:])
  return proto


def _conv_general_vjp_lhs_padding(
    in_shape, window_dimensions, window_strides, out_shape, padding,
    lhs_dilation, rhs_dilation):
  lhs_dilated_shape = _dilate_shape(in_shape, lhs_dilation)
  rhs_dilated_shape = _dilate_shape(window_dimensions, rhs_dilation)
  out_dilated_shape = _dilate_shape(out_shape, window_strides)
  pad_before = onp.subtract(rhs_dilated_shape, [lo for lo, _ in padding]) - 1
  pad_after = (onp.add(lhs_dilated_shape, rhs_dilated_shape) - 1
               - out_dilated_shape - pad_before)
  return zip(pad_before, pad_after)


def _conv_general_vjp_rhs_padding(
    in_shape, window_dimensions, window_strides, out_shape, padding,
    lhs_dilation, rhs_dilation):
  lhs_dilated_shape = _dilate_shape(in_shape, lhs_dilation)
  rhs_dilated_shape = _dilate_shape(window_dimensions, rhs_dilation)
  out_dilated_shape = _dilate_shape(out_shape, window_strides)
  total_in_pad = out_dilated_shape + rhs_dilated_shape - lhs_dilated_shape - 1
  return [(pad[0], tot - pad[0]) for pad, tot in zip(padding, total_in_pad)]


def _balanced_eq(x, z, y):
  return div(select(_eq_meet(x, z), _ones(z), _zeros(z)),
             select(_eq_meet(y, z), _twos(z), _ones(z)))


def _eq_meet(a, b):
  a_dtype, b_dtype = _dtype(a), _dtype(b)
  if a_dtype != b_dtype:
    higher_dtype = onp.promote_types(a_dtype, b_dtype)
    if higher_dtype == a_dtype:
      a = convert_element_type(a, b_dtype)
    else:
      b = convert_element_type(b, a_dtype)
  return eq(a, b)


def maybe_tracer_tuple_to_abstract_tuple(tup):
  if isinstance(tup, pe.JaxprTracerTuple):
    return core.AbstractTuple(list(map(maybe_tracer_tuple_to_abstract_tuple, tup)))
  elif isinstance(tup, core.AbstractValue):
    return tup
  elif tup is None:
    return core.AbstractTuple(())  # TODO(dougalm): check this
  else:
    raise TypeError(tup)


def subvals(lst, replace):
  lst = list(lst)
  for i, v in replace:
    lst[i] = v
  return tuple(lst)


def _abstractify(x):
  # abstractify wrapper used internally for primitives like while_loop
  if isinstance(x, core.Tracer):
    return pe.PartialVal((xla.abstractify(x.aval), core.unit))
  else:
    return pe.PartialVal((xla.abstractify(x), core.unit))<|MERGE_RESOLUTION|>--- conflicted
+++ resolved
@@ -4079,163 +4079,6 @@
 batching.primitive_batchers[stop_gradient_p] = _stop_gradient_batch_rule
 
 
-<<<<<<< HEAD
-### parallel traceables
-
-def psum(x, axis_name):
-  return psum_p.bind(x, axis_name=axis_name)
-
-def pmax(x, axis_name):
-  return pmax_p.bind(x, axis_name=axis_name)
-
-def pswapaxes(x, axis_name, axis):
-  """Analogue to `np.swapaxes` involving a hidden axis.
-
-  Specifically, transposes the operand along the axis that's currently hidden
-  and the given concrete axis. The implicit position of the hidden axis remains
-  unchanged.
-  """
-  return pswapaxes_p.bind(x, axis_name=axis_name, axis=axis)
-
-def psplit(x, axis_name, axis):
-  """Merge operand along the hidden axis and split it along `axis`.
-
-  The newly split axis becomes the hidden axis for the output, and in particular
-  the implicit position of the hidden axis changes.
-  """
-  # lowering should be:
-  # return xla_all_to_all(x, hidden axis, axis)
-  return psplit_p.bind(x, axis_name=axis_name, axis=axis)
-
-def psplit_like(x, y, axis_name):
-  """Split `x` along any axis on which `y` is split, if it is."""
-  return psplit_like_p.bind(x, y, axis_name=axis_name)
-
-def pcollect(x, axis_name):
-  # lowering should be:
-  # x = xla_broadcast(x, (xb.get_replica_count(),))
-  # return xla_all_to_all(x, 0, dim(axis_name), **params)
-  return pcollect_p.bind(x, axis_name=axis_name)
-
-
-### parallel primitives
-
-def _unbound_name_error(primitive_name, *args, **kwargs):
-  axis_name = kwargs['axis_name']
-  msg = "axis name '{}' is unbound for primitive {}."
-  raise NameError(msg.format(axis_name, primitive_name))
-
-def PmapPrimitive(name):
-  prim = Primitive(name)
-  prim.def_impl(partial(_unbound_name_error, name))
-  prim.def_abstract_eval(lambda x, *args, **kwargs: x)
-  return prim
-
-
-def _psum_serial_pmap_rule(vals, axes):
-  val, = vals
-  axis, = axes
-  return _reduce_sum(val, [axis]), None
-
-def _psum_transpose_rule(t, axis_name):
-  return [t]
-
-def _psum_parallel_translation_rule(c, val, device_groups):
-  if len(device_groups) > 1:
-    return c.CrossReplicaSum(val, device_groups)
-  else:
-    return c.CrossReplicaSum(val)
-
-psum_p = PmapPrimitive('psum')
-psum_p.def_impl(partial(_unbound_name_error, 'psum'))
-psum_p.def_abstract_eval(lambda x, *args, **kwargs: x)
-parallel.serial_pmap_primitive_rules[psum_p] = _psum_serial_pmap_rule
-pxla.parallel_translation_rules[psum_p] = _psum_parallel_translation_rule
-ad.deflinear(psum_p, _psum_transpose_rule)
-parallel.defreducer(reduce_sum_p, psum_p)
-
-
-def _pmax_serial_pmap_rule(vals, axes):
-  val, = vals
-  axis, = axes
-  return _reduce_max(val, [axis]), None
-
-pmax_p = PmapPrimitive('pmax')
-pmax_p.def_impl(partial(_unbound_name_error, 'pmax'))
-pmax_p.def_abstract_eval(lambda x, *args, **kwargs: x)
-parallel.serial_pmap_primitive_rules[pmax_p] = _pmax_serial_pmap_rule
-parallel.defreducer(reduce_max_p, pmax_p)
-
-
-def _pswapaxes_serial_pmap_rule(vals, axes, axis):
-  x, = vals
-  axis_in, = axes
-  if x.shape[axis_in] != x.shape[axis]:
-    raise ValueError("pswapaxes between non-square dimensions")
-  perm = list(range(x.ndim))
-  perm[axis_in] = axis
-  perm[axis] = axis_in
-  return transpose(x, perm), axis_in
-
-pswapaxes_p = PmapPrimitive('pswapaxes')
-parallel.serial_pmap_primitive_rules[pswapaxes_p] = _pswapaxes_serial_pmap_rule
-
-
-def _psplit_serial_pmap_rule(vals, axes, axis):
-  x, = vals
-  axis_in, = axes
-  if x.shape[axis_in] != x.shape[axis]:
-    raise ValueError(
-        "psplit between non-square dimensions {} and {} of {}".format(
-            axis_in, axis, x.shape))
-  return x, axis
-
-psplit_p = PmapPrimitive('psplit')
-parallel.serial_pmap_primitive_rules[psplit_p] = _psplit_serial_pmap_rule
-
-
-def _psplit_like_serial_pmap_rule(vals, axes):
-  x, y = vals
-  xaxis, yaxis = axes
-  if xaxis is not None and x.shape[xaxis] != x.shape[yaxis]:
-    raise ValueError(
-        "psplit_like is a non-square re-split along {} and {} of {}".format(
-            axis, yaxis, x.shape))
-  return x, yaxis
-
-psplit_like_p = PmapPrimitive('psplit_like')
-psplit_like_p.def_abstract_eval(
-    lambda x, y, *args, **kwargs: ShapedArray(y.shape, x.dtype))
-parallel.serial_pmap_primitive_rules[psplit_like_p] = _psplit_like_serial_pmap_rule
-
-
-def _pcollect_serial_pmap_rule(vals, axes):
-  x, = vals
-  return x, None
-
-pcollect_p = PmapPrimitive('pcollect')
-parallel.serial_pmap_primitive_rules[pcollect_p] = _pcollect_serial_pmap_rule
-
-
-def _add_jaxvals_papply_rule(name, vals, dims):
-  x, y = vals
-  xdim, ydim = dims
-  if xdim == ydim:
-    out_dim = xdim
-  elif ydim is None:
-    y = lax.psplit_like(y, x, name)
-    out_dim = xdim
-  else:
-    x = lax.psplit_like(x, y, name)
-    out_dim = ydim
-  return ad_util.add_jaxvals_p.bind(x, y), out_dim
-
-parallel.papply_primitive_rules[ad_util.add_jaxvals_p] = (
-    _add_jaxvals_papply_rule)
-
-
-=======
->>>>>>> d5730847
 ### util
 
 def _ndim(x):
